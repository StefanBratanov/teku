--- conflicted
+++ resolved
@@ -26,18 +26,6 @@
 
 class BeaconBlockTest {
 
-<<<<<<< HEAD
-  private final long slot = randomLong();
-  private final Bytes32 parentRoot = Bytes32.random();
-  private final Bytes32 stateRoot = Bytes32.random();
-  private final BLSSignature randaoReveal = BLSSignature.random();
-  private final Eth1Data eth1Data = randomEth1Data();
-  private final BeaconBlockBody body = randomBeaconBlockBody();
-  private final BLSSignature signature = BLSSignature.random();
-
-  private final BeaconBlock beaconBlock =
-      new BeaconBlock(slot, parentRoot, stateRoot, randaoReveal, eth1Data, body, signature);
-=======
   private long slot = randomLong();
   private Bytes32 previous_root = Bytes32.random();
   private Bytes32 state_root = Bytes32.random();
@@ -46,7 +34,6 @@
 
   private BeaconBlock beaconBlock =
       new BeaconBlock(slot, previous_root, state_root, body, signature);
->>>>>>> 9f188000
 
   @Test
   void equalsReturnsTrueWhenObjectsAreSame() {
