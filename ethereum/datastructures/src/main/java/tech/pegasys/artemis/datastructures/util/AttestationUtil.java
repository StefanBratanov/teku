/*
 * Copyright 2019 ConsenSys AG.
 *
 * Licensed under the Apache License, Version 2.0 (the "License"); you may not use this file except in compliance with
 * the License. You may obtain a copy of the License at
 *
 * http://www.apache.org/licenses/LICENSE-2.0
 *
 * Unless required by applicable law or agreed to in writing, software distributed under the License is distributed on
 * an "AS IS" BASIS, WITHOUT WARRANTIES OR CONDITIONS OF ANY KIND, either express or implied. See the License for the
 * specific language governing permissions and limitations under the License.
 */

package tech.pegasys.artemis.datastructures.util;

<<<<<<< HEAD
import static com.google.common.base.Preconditions.checkArgument;
import static java.lang.Math.toIntExact;
import static tech.pegasys.artemis.datastructures.util.BeaconStateUtil.get_attestation_participants;

import java.nio.ByteOrder;
=======
import com.google.common.primitives.UnsignedLong;
>>>>>>> 9f188000
import java.util.ArrayList;
import java.util.HashMap;
import java.util.List;
<<<<<<< HEAD
import java.util.Map;
import java.util.Objects;
import java.util.concurrent.PriorityBlockingQueue;
import org.apache.logging.log4j.Level;
import org.apache.tuweni.bytes.Bytes;
import org.apache.tuweni.bytes.Bytes32;
=======
import java.util.PriorityQueue;
import net.consensys.cava.bytes.Bytes;
import net.consensys.cava.bytes.Bytes32;
>>>>>>> 9f188000
import tech.pegasys.artemis.datastructures.Constants;
import tech.pegasys.artemis.datastructures.blocks.BeaconBlock;
import tech.pegasys.artemis.datastructures.operations.Attestation;
import tech.pegasys.artemis.datastructures.operations.AttestationData;
import tech.pegasys.artemis.datastructures.operations.AttestationDataAndCustodyBit;
import tech.pegasys.artemis.datastructures.state.BeaconState;
import tech.pegasys.artemis.datastructures.state.Crosslink;
import tech.pegasys.artemis.datastructures.state.CrosslinkCommittee;
<<<<<<< HEAD
import tech.pegasys.artemis.datastructures.state.PendingAttestation;
import tech.pegasys.artemis.util.alogger.ALogger;
=======
>>>>>>> 9f188000
import tech.pegasys.artemis.util.bls.BLSKeyPair;
import tech.pegasys.artemis.util.bls.BLSPublicKey;
import tech.pegasys.artemis.util.bls.BLSSignature;

public class AttestationUtil {

  private static final ALogger LOG = new ALogger(AttestationUtil.class.getName());
  /**
<<<<<<< HEAD
   * Returns the attestations specific for the specific epoch.
   *
   * @param state
   * @param epoch
   * @return
   */
  static List<PendingAttestation> get_epoch_attestations(BeaconState state, long epoch)
      throws IllegalArgumentException {
    List<PendingAttestation> latest_attestations = state.getLatest_attestations();
    List<PendingAttestation> epoch_attestations = new ArrayList<>();

    for (PendingAttestation attestation : latest_attestations) {
      if (epoch == BeaconStateUtil.slot_to_epoch(attestation.getData().getSlot())) {
        epoch_attestations.add(attestation);
      }
    }

    checkArgument(epoch_attestations.size() != 0, "There are no epoch_attestations");
    return epoch_attestations;
  }

  /**
   * Returns the current epoch boundary attestations.
   *
   * @param state
   * @return List<PendingAttestation>
   * @throws IllegalArgumentException
   */
  public static List<PendingAttestation> get_current_epoch_boundary_attestations(BeaconState state)
      throws IllegalArgumentException {

    long current_epoch = BeaconStateUtil.get_current_epoch(state);
    List<PendingAttestation> current_epoch_attestations =
        get_epoch_attestations(state, current_epoch);

    List<PendingAttestation> current_epoch_boundary_attestations = new ArrayList<>();

    for (PendingAttestation attestation : current_epoch_attestations) {
      if (attestation
              .getData()
              .getEpoch_boundary_root()
              .equals(
                  BeaconStateUtil.get_block_root(
                      state, BeaconStateUtil.get_epoch_start_slot(current_epoch)))
          && attestation.getData().getJustified_epoch() == state.getJustified_epoch()) {
        current_epoch_boundary_attestations.add(attestation);
      }
    }
    checkArgument(
        current_epoch_boundary_attestations.size() != 0,
        "There are no current_epoch_boundary_attestations");
    return current_epoch_boundary_attestations;
  }

  /**
   * Returns the previous epoch boundary attestations.
   *
   * @param state
   * @return List<PendingAttestation>
   * @throws IllegalArgumentException
   */
  public static List<PendingAttestation> get_previous_epoch_boundary_attestations(BeaconState state)
      throws IllegalArgumentException {

    long previous_epoch = BeaconStateUtil.get_previous_epoch(state);
    List<PendingAttestation> previous_epoch_attestations =
        get_epoch_attestations(state, previous_epoch);

    List<PendingAttestation> previous_epoch_boundary_attestations = new ArrayList<>();

    for (PendingAttestation attestation : previous_epoch_attestations) {
      if (attestation
          .getData()
          .getEpoch_boundary_root()
          .equals(
              BeaconStateUtil.get_block_root(
                  state, BeaconStateUtil.get_epoch_start_slot(previous_epoch)))) {
        previous_epoch_boundary_attestations.add(attestation);
      }
    }
    checkArgument(
        previous_epoch_boundary_attestations.size() != 0,
        "There are no previous_epoch_boundary_attestations");
    return previous_epoch_boundary_attestations;
  }

  /**
   * Returns the previous epoch justified attestations.
   *
   * @param state
   * @return List<PendingAttestation>
   * @throws IllegalArgumentException
   */
  public static List<PendingAttestation> get_previous_epoch_justified_attestations(
      BeaconState state) throws IllegalArgumentException {
    // Get previous and current epoch
    long current_epoch = BeaconStateUtil.get_current_epoch(state);
    long previous_epoch = BeaconStateUtil.get_previous_epoch(state);

    // Get previous and current_epoch_attestations
    List<PendingAttestation> attestations = get_epoch_attestations(state, previous_epoch);

    attestations.addAll(get_epoch_attestations(state, current_epoch));

    long justified_epoch = state.getJustified_epoch();
    List<PendingAttestation> previous_epoch_justified_attestations = new ArrayList<>();
    for (PendingAttestation attestation : attestations) {
      if (attestation.getData().getJustified_epoch() == justified_epoch) {
        previous_epoch_justified_attestations.add(attestation);
      }
    }

    return previous_epoch_justified_attestations;
  }

  /**
   * Returns the previous epoch justified attestation indices.
   *
   * @param state
   * @return List<Integer>
   * @throws IllegalArgumentException
   */
  public static List<Integer> get_previous_epoch_justified_attester_indices(BeaconState state)
      throws IllegalArgumentException {
    // Get previous_epoch_justified_attestations
    List<PendingAttestation> previous_epoch_justified_attestations =
        get_previous_epoch_justified_attestations(state);

    return get_attester_indices(state, previous_epoch_justified_attestations);
  }

  /**
   * Returns the previous epoch justified attesting balance.
   *
   * @param state
   * @return long
   * @throws IllegalArgumentException
   */
  public static long get_previous_epoch_justified_attesting_balance(BeaconState state)
      throws IllegalArgumentException {
    // Get previous_epoch_justified_attester_indices
    List<Integer> previous_epoch_justified_attester_indices =
        get_previous_epoch_justified_attester_indices(state);

    return get_total_attesting_balance(state, previous_epoch_justified_attester_indices);
  }

  /**
   * Returns the previous epoch boundary attester indices.
   *
   * @param state
   * @return List<Integer>
   * @throws IllegalArgumentException
   */
  public static List<Integer> get_previous_epoch_boundary_attester_indices(BeaconState state)
      throws IllegalArgumentException {

    // Get previous_epoch_boundary_attestations
    List<PendingAttestation> previous_epoch_boundary_attestations =
        get_previous_epoch_boundary_attestations(state);

    return get_attester_indices(state, previous_epoch_boundary_attestations);
  }

  /**
   * Returns the sum of balances for all the attesters that were active at the current epoch
   * boundary
   *
   * @param state
   * @return long
   * @throws IllegalArgumentException
   */
  public static long get_current_epoch_boundary_attesting_balance(BeaconState state)
      throws IllegalArgumentException {

    // Get current epoch_boundary_attestations
    List<PendingAttestation> current_epoch_boundary_attestations =
        get_current_epoch_boundary_attestations(state);

    // Get current_epoch_boundary_attester_indices
    List<Integer> current_epoch_boundary_attester_indices =
        get_attester_indices(state, current_epoch_boundary_attestations);

    return get_total_attesting_balance(state, current_epoch_boundary_attester_indices);
  }

  /**
   * Returns the sum of balances for all the attesters that were active at the previous epoch
   * boundary
   *
   * @param state
   * @return previous_epoch_boundary_attesting_balance
   * @throws IllegalArgumentException
   */
  public static long get_previous_epoch_boundary_attesting_balance(BeaconState state)
      throws IllegalArgumentException {

    List<Integer> previous_epoch_boundary_attester_indices =
        get_previous_epoch_boundary_attester_indices(state);

    return get_total_attesting_balance(state, previous_epoch_boundary_attester_indices);
  }

  /**
   * Returns the previous epoch head attestations
   *
   * @param state
   * @return List<PendingAttestation>
   * @throws IllegalArgumentException
   */
  public static List<PendingAttestation> get_previous_epoch_head_attestations(BeaconState state)
      throws IllegalArgumentException {
    // Get previous epoch
    long previous_epoch = BeaconStateUtil.get_previous_epoch(state);

    // Get current_epoch_attestations
    List<PendingAttestation> previous_epoch_attestations =
        get_epoch_attestations(state, previous_epoch);

    List<PendingAttestation> previous_epoch_head_attestations = new ArrayList<>();
    for (PendingAttestation attestation : previous_epoch_attestations) {
      if (attestation
          .getData()
          .getBeacon_block_root()
          .equals(BeaconStateUtil.get_block_root(state, attestation.getData().getSlot()))) {
        previous_epoch_head_attestations.add(attestation);
      }
    }
    return previous_epoch_head_attestations;
  }

  /**
   * Returns the previous epoch head attestor indices
   *
   * @param state
   * @return List<Integer>
   * @throws IllegalArgumentException
   */
  public static List<Integer> get_previous_epoch_head_attester_indices(BeaconState state)
      throws IllegalArgumentException {
    List<PendingAttestation> previous_epoch_head_attestations =
        get_previous_epoch_head_attestations(state);

    return get_attester_indices(state, previous_epoch_head_attestations);
  }

  /**
   * Returns the previous epoch head attesting balance
   *
   * @param state
   * @return long
   * @throws IllegalArgumentException
   */
  public static long get_previous_epoch_head_attesting_balance(BeaconState state)
      throws IllegalArgumentException {
    List<Integer> previous_epoch_head_attester_indices =
        get_previous_epoch_head_attester_indices(state);

    return get_total_attesting_balance(state, previous_epoch_head_attester_indices);
  }

  /**
   * Returns the previous epoch attester indices
   *
   * @param state
   * @return List<Integer>
   * @throws IllegalArgumentException
   */
  public static List<Integer> get_previous_epoch_attester_indices(BeaconState state)
      throws IllegalArgumentException {
    long previous_epoch = BeaconStateUtil.get_previous_epoch(state);

    List<PendingAttestation> previous_epoch_attestations =
        get_epoch_attestations(state, previous_epoch);

    return get_attester_indices(state, previous_epoch_attestations);
  }

  /**
   * Returns the previous epoch attesting balance
   *
   * @param state
   * @return long
   * @throws IllegalArgumentException
   */
  public static long get_previous_epoch_attesting_balance(BeaconState state)
      throws IllegalArgumentException {
    List<Integer> previous_epoch_attester_indices = get_previous_epoch_attester_indices(state);

    return get_total_attesting_balance(state, previous_epoch_attester_indices);
  }

  /**
   * Returns the union of validator index sets, where the sets are the attestation participants of
   * attestations passed in TODO: the union part takes O(n^2) time, where n is the number of
   * validators. OPTIMIZE
   *
   * @param state
   * @param attestations
   * @return attester_indices
   * @throws IllegalArgumentException
   */
  static List<Integer> get_attester_indices(
      BeaconState state, List<PendingAttestation> attestations) throws IllegalArgumentException {

    List<ArrayList<Integer>> validator_index_sets = new ArrayList<>();

    for (PendingAttestation attestation : attestations) {
      validator_index_sets.add(
          get_attestation_participants(
              state, attestation.getData(), attestation.getAggregation_bitfield().toArray()));
    }

    List<Integer> attester_indices = new ArrayList<>();
    for (List<Integer> validator_index_set : validator_index_sets) {
      for (Integer validator_index : validator_index_set) {
        if (!attester_indices.contains(validator_index)) {
          attester_indices.add(validator_index);
        }
      }
    }
    return attester_indices;
  }

  /**
   * Returns the total attesting for the attester indices
   *
   * @param state
   * @param attester_indices
   * @return long TOTAL_ATTESTING_BALANCE
   */
  public static long get_total_attesting_balance(
      BeaconState state, List<Integer> attester_indices) {
    long attesting_balance = 0;
    for (Integer attester_index : attester_indices) {
      attesting_balance =
          attesting_balance + BeaconStateUtil.get_effective_balance(state, attester_index);
    }

    return attesting_balance;
  }

  public static int ceil_div8(int input) {
    return toIntExact(Double.valueOf(Math.ceil(((double) input) / 8.0d)).longValue());
  }

  /**
   * get indices of validators attesting to state for the given block_root TODO: the union part
   * takes O(n^2) time, where n is the number of validators. OPTIMIZE
   *
   * @param state
   * @param crosslink_committee
   * @param shard_block_root
   * @return List<Integer>
   * @throws IllegalArgumentException
   */
  public static List<Integer> attesting_validator_indices(
      BeaconState state, CrosslinkCommittee crosslink_committee, Bytes32 shard_block_root)
      throws IllegalArgumentException {
    long current_epoch = BeaconStateUtil.get_current_epoch(state);
    long previous_epoch = BeaconStateUtil.get_previous_epoch(state);
    List<PendingAttestation> combined_attestations = get_epoch_attestations(state, current_epoch);
    combined_attestations.addAll(get_epoch_attestations(state, previous_epoch));
    List<ArrayList<Integer>> validator_index_sets = new ArrayList<>();
    for (PendingAttestation attestation : combined_attestations) {
      if (attestation.getData().getShard() == crosslink_committee.getShard()
          && attestation.getData().getCrosslink_data_root() == shard_block_root) {
        validator_index_sets.add(
            get_attestation_participants(
                state, attestation.getData(), attestation.getAggregation_bitfield().toArray()));
      }
    }

    // TODO: .contains() method call is an O(n) operation. OPTIMIZE
    List<Integer> attesting_validator_indices = new ArrayList<>();
    for (List<Integer> validator_index_set : validator_index_sets) {
      for (Integer validator_index : validator_index_set) {
        if (!attesting_validator_indices.contains(validator_index)) {
          attesting_validator_indices.add(validator_index);
        }
      }
    }
    return attesting_validator_indices;
  }

  /**
   * is the shard_block_root that was voted on by the most validators (by balance).
   *
   * @param state
   * @param crosslink_committee
   * @return Bytes32
   * @throws IllegalArgumentException
   */
  public static Bytes32 winning_root(BeaconState state, CrosslinkCommittee crosslink_committee)
      throws IllegalArgumentException {
    long current_epoch = BeaconStateUtil.get_current_epoch(state);
    long previous_epoch = BeaconStateUtil.get_previous_epoch(state);
    List<PendingAttestation> combined_attestations = get_epoch_attestations(state, current_epoch);
    combined_attestations.addAll(get_epoch_attestations(state, previous_epoch));

    Map<Bytes32, Long> shard_balances = new HashMap<>();
    for (PendingAttestation attestation : combined_attestations) {
      if (attestation.getData().getShard() == crosslink_committee.getShard()) {
        List<Integer> attesting_indices =
            get_attestation_participants(
                state, attestation.getData(), attestation.getAggregation_bitfield().toArray());
        long attesting_balance = BeaconStateUtil.get_total_balance(state, attesting_indices);
        if (shard_balances.containsKey(attestation.getData().getCrosslink_data_root())) {
          shard_balances.put(
              attestation.getData().getCrosslink_data_root(),
              shard_balances.get(attestation.getData().getCrosslink_data_root())
                  + attesting_balance);
        } else {
          shard_balances.put(attestation.getData().getCrosslink_data_root(), attesting_balance);
        }
      }
    }

    long winning_root_balance = 0;
    // The spec currently has no way of handling uninitialized winning_root
    Bytes32 winning_root = Bytes32.ZERO;
    for (Bytes32 shard_block_root : shard_balances.keySet()) {
      if (shard_balances.get(shard_block_root).compareTo(winning_root_balance) > 0) {
        winning_root_balance = shard_balances.get(shard_block_root);
        winning_root = shard_block_root;
      } else if (shard_balances.get(shard_block_root).compareTo(winning_root_balance) == 0) {
        if (shard_block_root
                .toUnsignedBigInteger(ByteOrder.LITTLE_ENDIAN)
                .compareTo(winning_root.toUnsignedBigInteger(ByteOrder.LITTLE_ENDIAN))
            > 0) {
          winning_root = shard_block_root;
        }
      }
    }
    return winning_root;
  }

  /**
   * get indices of validators attesting to state for the winning block root
   *
   * @param state
   * @param crosslink_committee
   * @return List<Integer>
   * @throws IllegalArgumentException
   */
  public static List<Integer> attesting_validators(
      BeaconState state, CrosslinkCommittee crosslink_committee) throws IllegalArgumentException {
    return attesting_validator_indices(
        state, crosslink_committee, winning_root(state, crosslink_committee));
  }

  /**
   * get total balance of validators attesting to state for the given block_root
   *
   * @param state
   * @param crosslink_committee
   * @return long
   */
  public static long total_attesting_balance(
      BeaconState state, CrosslinkCommittee crosslink_committee) {
    List<Integer> attesting_validators = attesting_validators(state, crosslink_committee);
    LOG.log(Level.DEBUG, "Attesting validators: " + attesting_validators);
    return BeaconStateUtil.get_total_balance(state, attesting_validators);
  }

  /**
   * Returns a pendingAttestion
   *
   * @param state
   * @param index
   * @return PendingAttestation
   * @throws IllegalArgumentException
   */
  public static PendingAttestation inclusion_slot_attestation(BeaconState state, Integer index)
      throws IllegalArgumentException {
    long previous_epoch = BeaconStateUtil.get_previous_epoch(state);

    List<PendingAttestation> previous_epoch_attestations =
        get_epoch_attestations(state, previous_epoch);

    List<PendingAttestation> possible_attestations = new ArrayList<>();
    for (PendingAttestation attestation : previous_epoch_attestations) {
      List<Integer> attestation_participants =
          get_attestation_participants(
              state, attestation.getData(), attestation.getAggregation_bitfield().toArray());
      if (attestation_participants.contains(index)) {
        possible_attestations.add(attestation);
      }
    }

    return Collections.min(
        possible_attestations, Comparator.comparing(PendingAttestation::getInclusionSlot));
  }

  /**
   * Returns the inclusion slot.
   *
   * @param state
   * @param index
   * @return long
   * @throws IllegalArgumentException
   */
  public static long inclusion_slot(BeaconState state, Integer index)
      throws IllegalArgumentException {
    PendingAttestation lowest_inclusion_slot_attestation = inclusion_slot_attestation(state, index);
    return lowest_inclusion_slot_attestation.getInclusionSlot();
  }

  /**
   * Returns the inclusion distance.
   *
   * @param state
   * @param index
   * @return long
   */
  public static long inclusion_distance(BeaconState state, Integer index) {
    PendingAttestation lowest_inclusion_slot_attestation = inclusion_slot_attestation(state, index);
    return lowest_inclusion_slot_attestation.getInclusionSlot()
        - lowest_inclusion_slot_attestation.getData().getSlot();
  }

  /**
=======
>>>>>>> 9f188000
   * Returns true if the attestation is verified
   *
   * @param state
   * @param attestation
   * @return boolean
   */
  public static boolean verifyAttestation(BeaconState state, Attestation attestation) {
    // TODO
    return true;
  }

  /**
   * Creates attestations for all the Validators in our validator set, given that they are in
   * CrosslinkCommittees that are appointed to attest
   *
   * @param headState
   * @param headBlock
   * @param validatorSet
   * @return attestations
   */
  public static List<Attestation> createAttestations(
      BeaconState headState,
      BeaconBlock headBlock,
      HashMap<BLSPublicKey, BLSKeyPair> validatorSet) {

    // Get variables necessary that can be shared among Attestations of all validators
    long slot = headState.getSlot();
    ArrayList<CrosslinkCommittee> crosslinkCommittees =
        BeaconStateUtil.get_crosslink_committees_at_slot(headState, slot);
    Bytes32 headBlockRoot = headBlock.signed_root("signature");
    Bytes32 crosslinkDataRoot = Bytes32.ZERO;
<<<<<<< HEAD
    long epochStartSlot = BeaconStateUtil.get_epoch_start_slot(BeaconStateUtil.slot_to_epoch(slot));
    Bytes32 epochBoundaryRoot;
    if (epochStartSlot == slot) {
      epochBoundaryRoot = HashTreeUtil.hash_tree_root(headBlock.toBytes());
    } else {
      epochBoundaryRoot = BeaconStateUtil.get_block_root(headState, epochStartSlot);
    }
    long justifiedEpoch = headState.getJustified_epoch();
    Bytes32 justifiedBlockRoot =
        BeaconStateUtil.get_block_root(
            headState, BeaconStateUtil.get_epoch_start_slot(justifiedEpoch));
=======
    UnsignedLong epochStartSlot =
        BeaconStateUtil.get_epoch_start_slot(BeaconStateUtil.get_current_epoch(headState));
    Bytes32 epochBoundaryRoot;
    if (epochStartSlot.compareTo(slot) == 0) {
      epochBoundaryRoot = headBlock.signed_root("signature");
    } else {
      epochBoundaryRoot = BeaconStateUtil.get_block_root(headState, epochStartSlot);
    }
    UnsignedLong sourceEpoch = headState.getCurrent_justified_epoch();
    Bytes32 sourceRoot = headState.getCurrent_justified_root();
>>>>>>> 9f188000

    // Create attestations specific to each Validator
    List<Attestation> attestations = new ArrayList<>();
    for (CrosslinkCommittee crosslinkCommittee : crosslinkCommittees) {
      for (Integer validatorIndex : crosslinkCommittee.getCommittee()) {

        // Skip if attester is in not in our validatorSet
        BLSPublicKey attesterPubkey =
            headState.getValidator_registry().get(validatorIndex).getPubkey();
        if (!validatorSet.containsKey(attesterPubkey)) {
          continue;
        }

        // Get variables specific to each Attestation
<<<<<<< HEAD
        long shard = crosslinkCommittee.getShard();
        Crosslink latestCrosslink =
            headState.getLatest_crosslinks().get(toIntExact(shard) % Constants.SHARD_COUNT);
=======
        UnsignedLong shard = crosslinkCommittee.getShard();
        Crosslink previousCrosslink =
            headState.getLatest_crosslinks().get(shard.intValue() % Constants.SHARD_COUNT);
>>>>>>> 9f188000

        // Set attestation data
        AttestationData attestationData =
            new AttestationData(
                slot,
                headBlockRoot,
                sourceEpoch,
                sourceRoot,
                epochBoundaryRoot,
                shard,
                previousCrosslink,
                crosslinkDataRoot);

        // Create aggregation bitfield
        int indexIntoCommittee = crosslinkCommittee.getCommittee().indexOf(validatorIndex);
        int array_length = Math.toIntExact((crosslinkCommittee.getCommittee().size() + 7) / 8);
        byte[] aggregation_bitfield = new byte[array_length];
        aggregation_bitfield[indexIntoCommittee / 8] |= (byte) (1 << (indexIntoCommittee % 8L));

        // Create custody_bitfield
        Bytes custody_bitfield = Bytes.wrap(new byte[array_length]);
        AttestationDataAndCustodyBit attestation_data_and_custody_bit =
            new AttestationDataAndCustodyBit(attestationData, false);

        // Sign attestation data
        Bytes32 attestation_message_to_sign = attestation_data_and_custody_bit.hash_tree_root();
        BLSSignature signed_attestation_data =
            BLSSignature.sign(
                validatorSet.get(attesterPubkey),
                attestation_message_to_sign,
                BeaconStateUtil.get_domain(
                    headState.getFork(),
                    BeaconStateUtil.slot_to_epoch(attestationData.getSlot()),
                    Constants.DOMAIN_ATTESTATION));

        // Form attestation
        Attestation attestation =
            new Attestation(
                Bytes.wrap(aggregation_bitfield),
                attestationData,
                custody_bitfield,
                signed_attestation_data);

        attestations.add(attestation);
      }
    }
    return attestations;
  }

  public static List<Attestation> getAttestationsUntilSlot(
      PriorityBlockingQueue<Attestation> attestationsQueue, long slot) {
    List<Attestation> attestations = new ArrayList<>();
    if (Objects.nonNull(attestationsQueue) && attestationsQueue.size() > 0) {
      while (Objects.nonNull(attestationsQueue.peek())
          && attestationsQueue.peek().getSlot() <= slot) {
        attestations.add(attestationsQueue.remove());
      }
    }
    return attestations;
  }
}<|MERGE_RESOLUTION|>--- conflicted
+++ resolved
@@ -13,30 +13,14 @@
 
 package tech.pegasys.artemis.datastructures.util;
 
-<<<<<<< HEAD
-import static com.google.common.base.Preconditions.checkArgument;
-import static java.lang.Math.toIntExact;
-import static tech.pegasys.artemis.datastructures.util.BeaconStateUtil.get_attestation_participants;
-
-import java.nio.ByteOrder;
-=======
 import com.google.common.primitives.UnsignedLong;
->>>>>>> 9f188000
 import java.util.ArrayList;
 import java.util.HashMap;
 import java.util.List;
-<<<<<<< HEAD
-import java.util.Map;
-import java.util.Objects;
 import java.util.concurrent.PriorityBlockingQueue;
 import org.apache.logging.log4j.Level;
 import org.apache.tuweni.bytes.Bytes;
 import org.apache.tuweni.bytes.Bytes32;
-=======
-import java.util.PriorityQueue;
-import net.consensys.cava.bytes.Bytes;
-import net.consensys.cava.bytes.Bytes32;
->>>>>>> 9f188000
 import tech.pegasys.artemis.datastructures.Constants;
 import tech.pegasys.artemis.datastructures.blocks.BeaconBlock;
 import tech.pegasys.artemis.datastructures.operations.Attestation;
@@ -45,11 +29,7 @@
 import tech.pegasys.artemis.datastructures.state.BeaconState;
 import tech.pegasys.artemis.datastructures.state.Crosslink;
 import tech.pegasys.artemis.datastructures.state.CrosslinkCommittee;
-<<<<<<< HEAD
-import tech.pegasys.artemis.datastructures.state.PendingAttestation;
 import tech.pegasys.artemis.util.alogger.ALogger;
-=======
->>>>>>> 9f188000
 import tech.pegasys.artemis.util.bls.BLSKeyPair;
 import tech.pegasys.artemis.util.bls.BLSPublicKey;
 import tech.pegasys.artemis.util.bls.BLSSignature;
@@ -58,531 +38,6 @@
 
   private static final ALogger LOG = new ALogger(AttestationUtil.class.getName());
   /**
-<<<<<<< HEAD
-   * Returns the attestations specific for the specific epoch.
-   *
-   * @param state
-   * @param epoch
-   * @return
-   */
-  static List<PendingAttestation> get_epoch_attestations(BeaconState state, long epoch)
-      throws IllegalArgumentException {
-    List<PendingAttestation> latest_attestations = state.getLatest_attestations();
-    List<PendingAttestation> epoch_attestations = new ArrayList<>();
-
-    for (PendingAttestation attestation : latest_attestations) {
-      if (epoch == BeaconStateUtil.slot_to_epoch(attestation.getData().getSlot())) {
-        epoch_attestations.add(attestation);
-      }
-    }
-
-    checkArgument(epoch_attestations.size() != 0, "There are no epoch_attestations");
-    return epoch_attestations;
-  }
-
-  /**
-   * Returns the current epoch boundary attestations.
-   *
-   * @param state
-   * @return List<PendingAttestation>
-   * @throws IllegalArgumentException
-   */
-  public static List<PendingAttestation> get_current_epoch_boundary_attestations(BeaconState state)
-      throws IllegalArgumentException {
-
-    long current_epoch = BeaconStateUtil.get_current_epoch(state);
-    List<PendingAttestation> current_epoch_attestations =
-        get_epoch_attestations(state, current_epoch);
-
-    List<PendingAttestation> current_epoch_boundary_attestations = new ArrayList<>();
-
-    for (PendingAttestation attestation : current_epoch_attestations) {
-      if (attestation
-              .getData()
-              .getEpoch_boundary_root()
-              .equals(
-                  BeaconStateUtil.get_block_root(
-                      state, BeaconStateUtil.get_epoch_start_slot(current_epoch)))
-          && attestation.getData().getJustified_epoch() == state.getJustified_epoch()) {
-        current_epoch_boundary_attestations.add(attestation);
-      }
-    }
-    checkArgument(
-        current_epoch_boundary_attestations.size() != 0,
-        "There are no current_epoch_boundary_attestations");
-    return current_epoch_boundary_attestations;
-  }
-
-  /**
-   * Returns the previous epoch boundary attestations.
-   *
-   * @param state
-   * @return List<PendingAttestation>
-   * @throws IllegalArgumentException
-   */
-  public static List<PendingAttestation> get_previous_epoch_boundary_attestations(BeaconState state)
-      throws IllegalArgumentException {
-
-    long previous_epoch = BeaconStateUtil.get_previous_epoch(state);
-    List<PendingAttestation> previous_epoch_attestations =
-        get_epoch_attestations(state, previous_epoch);
-
-    List<PendingAttestation> previous_epoch_boundary_attestations = new ArrayList<>();
-
-    for (PendingAttestation attestation : previous_epoch_attestations) {
-      if (attestation
-          .getData()
-          .getEpoch_boundary_root()
-          .equals(
-              BeaconStateUtil.get_block_root(
-                  state, BeaconStateUtil.get_epoch_start_slot(previous_epoch)))) {
-        previous_epoch_boundary_attestations.add(attestation);
-      }
-    }
-    checkArgument(
-        previous_epoch_boundary_attestations.size() != 0,
-        "There are no previous_epoch_boundary_attestations");
-    return previous_epoch_boundary_attestations;
-  }
-
-  /**
-   * Returns the previous epoch justified attestations.
-   *
-   * @param state
-   * @return List<PendingAttestation>
-   * @throws IllegalArgumentException
-   */
-  public static List<PendingAttestation> get_previous_epoch_justified_attestations(
-      BeaconState state) throws IllegalArgumentException {
-    // Get previous and current epoch
-    long current_epoch = BeaconStateUtil.get_current_epoch(state);
-    long previous_epoch = BeaconStateUtil.get_previous_epoch(state);
-
-    // Get previous and current_epoch_attestations
-    List<PendingAttestation> attestations = get_epoch_attestations(state, previous_epoch);
-
-    attestations.addAll(get_epoch_attestations(state, current_epoch));
-
-    long justified_epoch = state.getJustified_epoch();
-    List<PendingAttestation> previous_epoch_justified_attestations = new ArrayList<>();
-    for (PendingAttestation attestation : attestations) {
-      if (attestation.getData().getJustified_epoch() == justified_epoch) {
-        previous_epoch_justified_attestations.add(attestation);
-      }
-    }
-
-    return previous_epoch_justified_attestations;
-  }
-
-  /**
-   * Returns the previous epoch justified attestation indices.
-   *
-   * @param state
-   * @return List<Integer>
-   * @throws IllegalArgumentException
-   */
-  public static List<Integer> get_previous_epoch_justified_attester_indices(BeaconState state)
-      throws IllegalArgumentException {
-    // Get previous_epoch_justified_attestations
-    List<PendingAttestation> previous_epoch_justified_attestations =
-        get_previous_epoch_justified_attestations(state);
-
-    return get_attester_indices(state, previous_epoch_justified_attestations);
-  }
-
-  /**
-   * Returns the previous epoch justified attesting balance.
-   *
-   * @param state
-   * @return long
-   * @throws IllegalArgumentException
-   */
-  public static long get_previous_epoch_justified_attesting_balance(BeaconState state)
-      throws IllegalArgumentException {
-    // Get previous_epoch_justified_attester_indices
-    List<Integer> previous_epoch_justified_attester_indices =
-        get_previous_epoch_justified_attester_indices(state);
-
-    return get_total_attesting_balance(state, previous_epoch_justified_attester_indices);
-  }
-
-  /**
-   * Returns the previous epoch boundary attester indices.
-   *
-   * @param state
-   * @return List<Integer>
-   * @throws IllegalArgumentException
-   */
-  public static List<Integer> get_previous_epoch_boundary_attester_indices(BeaconState state)
-      throws IllegalArgumentException {
-
-    // Get previous_epoch_boundary_attestations
-    List<PendingAttestation> previous_epoch_boundary_attestations =
-        get_previous_epoch_boundary_attestations(state);
-
-    return get_attester_indices(state, previous_epoch_boundary_attestations);
-  }
-
-  /**
-   * Returns the sum of balances for all the attesters that were active at the current epoch
-   * boundary
-   *
-   * @param state
-   * @return long
-   * @throws IllegalArgumentException
-   */
-  public static long get_current_epoch_boundary_attesting_balance(BeaconState state)
-      throws IllegalArgumentException {
-
-    // Get current epoch_boundary_attestations
-    List<PendingAttestation> current_epoch_boundary_attestations =
-        get_current_epoch_boundary_attestations(state);
-
-    // Get current_epoch_boundary_attester_indices
-    List<Integer> current_epoch_boundary_attester_indices =
-        get_attester_indices(state, current_epoch_boundary_attestations);
-
-    return get_total_attesting_balance(state, current_epoch_boundary_attester_indices);
-  }
-
-  /**
-   * Returns the sum of balances for all the attesters that were active at the previous epoch
-   * boundary
-   *
-   * @param state
-   * @return previous_epoch_boundary_attesting_balance
-   * @throws IllegalArgumentException
-   */
-  public static long get_previous_epoch_boundary_attesting_balance(BeaconState state)
-      throws IllegalArgumentException {
-
-    List<Integer> previous_epoch_boundary_attester_indices =
-        get_previous_epoch_boundary_attester_indices(state);
-
-    return get_total_attesting_balance(state, previous_epoch_boundary_attester_indices);
-  }
-
-  /**
-   * Returns the previous epoch head attestations
-   *
-   * @param state
-   * @return List<PendingAttestation>
-   * @throws IllegalArgumentException
-   */
-  public static List<PendingAttestation> get_previous_epoch_head_attestations(BeaconState state)
-      throws IllegalArgumentException {
-    // Get previous epoch
-    long previous_epoch = BeaconStateUtil.get_previous_epoch(state);
-
-    // Get current_epoch_attestations
-    List<PendingAttestation> previous_epoch_attestations =
-        get_epoch_attestations(state, previous_epoch);
-
-    List<PendingAttestation> previous_epoch_head_attestations = new ArrayList<>();
-    for (PendingAttestation attestation : previous_epoch_attestations) {
-      if (attestation
-          .getData()
-          .getBeacon_block_root()
-          .equals(BeaconStateUtil.get_block_root(state, attestation.getData().getSlot()))) {
-        previous_epoch_head_attestations.add(attestation);
-      }
-    }
-    return previous_epoch_head_attestations;
-  }
-
-  /**
-   * Returns the previous epoch head attestor indices
-   *
-   * @param state
-   * @return List<Integer>
-   * @throws IllegalArgumentException
-   */
-  public static List<Integer> get_previous_epoch_head_attester_indices(BeaconState state)
-      throws IllegalArgumentException {
-    List<PendingAttestation> previous_epoch_head_attestations =
-        get_previous_epoch_head_attestations(state);
-
-    return get_attester_indices(state, previous_epoch_head_attestations);
-  }
-
-  /**
-   * Returns the previous epoch head attesting balance
-   *
-   * @param state
-   * @return long
-   * @throws IllegalArgumentException
-   */
-  public static long get_previous_epoch_head_attesting_balance(BeaconState state)
-      throws IllegalArgumentException {
-    List<Integer> previous_epoch_head_attester_indices =
-        get_previous_epoch_head_attester_indices(state);
-
-    return get_total_attesting_balance(state, previous_epoch_head_attester_indices);
-  }
-
-  /**
-   * Returns the previous epoch attester indices
-   *
-   * @param state
-   * @return List<Integer>
-   * @throws IllegalArgumentException
-   */
-  public static List<Integer> get_previous_epoch_attester_indices(BeaconState state)
-      throws IllegalArgumentException {
-    long previous_epoch = BeaconStateUtil.get_previous_epoch(state);
-
-    List<PendingAttestation> previous_epoch_attestations =
-        get_epoch_attestations(state, previous_epoch);
-
-    return get_attester_indices(state, previous_epoch_attestations);
-  }
-
-  /**
-   * Returns the previous epoch attesting balance
-   *
-   * @param state
-   * @return long
-   * @throws IllegalArgumentException
-   */
-  public static long get_previous_epoch_attesting_balance(BeaconState state)
-      throws IllegalArgumentException {
-    List<Integer> previous_epoch_attester_indices = get_previous_epoch_attester_indices(state);
-
-    return get_total_attesting_balance(state, previous_epoch_attester_indices);
-  }
-
-  /**
-   * Returns the union of validator index sets, where the sets are the attestation participants of
-   * attestations passed in TODO: the union part takes O(n^2) time, where n is the number of
-   * validators. OPTIMIZE
-   *
-   * @param state
-   * @param attestations
-   * @return attester_indices
-   * @throws IllegalArgumentException
-   */
-  static List<Integer> get_attester_indices(
-      BeaconState state, List<PendingAttestation> attestations) throws IllegalArgumentException {
-
-    List<ArrayList<Integer>> validator_index_sets = new ArrayList<>();
-
-    for (PendingAttestation attestation : attestations) {
-      validator_index_sets.add(
-          get_attestation_participants(
-              state, attestation.getData(), attestation.getAggregation_bitfield().toArray()));
-    }
-
-    List<Integer> attester_indices = new ArrayList<>();
-    for (List<Integer> validator_index_set : validator_index_sets) {
-      for (Integer validator_index : validator_index_set) {
-        if (!attester_indices.contains(validator_index)) {
-          attester_indices.add(validator_index);
-        }
-      }
-    }
-    return attester_indices;
-  }
-
-  /**
-   * Returns the total attesting for the attester indices
-   *
-   * @param state
-   * @param attester_indices
-   * @return long TOTAL_ATTESTING_BALANCE
-   */
-  public static long get_total_attesting_balance(
-      BeaconState state, List<Integer> attester_indices) {
-    long attesting_balance = 0;
-    for (Integer attester_index : attester_indices) {
-      attesting_balance =
-          attesting_balance + BeaconStateUtil.get_effective_balance(state, attester_index);
-    }
-
-    return attesting_balance;
-  }
-
-  public static int ceil_div8(int input) {
-    return toIntExact(Double.valueOf(Math.ceil(((double) input) / 8.0d)).longValue());
-  }
-
-  /**
-   * get indices of validators attesting to state for the given block_root TODO: the union part
-   * takes O(n^2) time, where n is the number of validators. OPTIMIZE
-   *
-   * @param state
-   * @param crosslink_committee
-   * @param shard_block_root
-   * @return List<Integer>
-   * @throws IllegalArgumentException
-   */
-  public static List<Integer> attesting_validator_indices(
-      BeaconState state, CrosslinkCommittee crosslink_committee, Bytes32 shard_block_root)
-      throws IllegalArgumentException {
-    long current_epoch = BeaconStateUtil.get_current_epoch(state);
-    long previous_epoch = BeaconStateUtil.get_previous_epoch(state);
-    List<PendingAttestation> combined_attestations = get_epoch_attestations(state, current_epoch);
-    combined_attestations.addAll(get_epoch_attestations(state, previous_epoch));
-    List<ArrayList<Integer>> validator_index_sets = new ArrayList<>();
-    for (PendingAttestation attestation : combined_attestations) {
-      if (attestation.getData().getShard() == crosslink_committee.getShard()
-          && attestation.getData().getCrosslink_data_root() == shard_block_root) {
-        validator_index_sets.add(
-            get_attestation_participants(
-                state, attestation.getData(), attestation.getAggregation_bitfield().toArray()));
-      }
-    }
-
-    // TODO: .contains() method call is an O(n) operation. OPTIMIZE
-    List<Integer> attesting_validator_indices = new ArrayList<>();
-    for (List<Integer> validator_index_set : validator_index_sets) {
-      for (Integer validator_index : validator_index_set) {
-        if (!attesting_validator_indices.contains(validator_index)) {
-          attesting_validator_indices.add(validator_index);
-        }
-      }
-    }
-    return attesting_validator_indices;
-  }
-
-  /**
-   * is the shard_block_root that was voted on by the most validators (by balance).
-   *
-   * @param state
-   * @param crosslink_committee
-   * @return Bytes32
-   * @throws IllegalArgumentException
-   */
-  public static Bytes32 winning_root(BeaconState state, CrosslinkCommittee crosslink_committee)
-      throws IllegalArgumentException {
-    long current_epoch = BeaconStateUtil.get_current_epoch(state);
-    long previous_epoch = BeaconStateUtil.get_previous_epoch(state);
-    List<PendingAttestation> combined_attestations = get_epoch_attestations(state, current_epoch);
-    combined_attestations.addAll(get_epoch_attestations(state, previous_epoch));
-
-    Map<Bytes32, Long> shard_balances = new HashMap<>();
-    for (PendingAttestation attestation : combined_attestations) {
-      if (attestation.getData().getShard() == crosslink_committee.getShard()) {
-        List<Integer> attesting_indices =
-            get_attestation_participants(
-                state, attestation.getData(), attestation.getAggregation_bitfield().toArray());
-        long attesting_balance = BeaconStateUtil.get_total_balance(state, attesting_indices);
-        if (shard_balances.containsKey(attestation.getData().getCrosslink_data_root())) {
-          shard_balances.put(
-              attestation.getData().getCrosslink_data_root(),
-              shard_balances.get(attestation.getData().getCrosslink_data_root())
-                  + attesting_balance);
-        } else {
-          shard_balances.put(attestation.getData().getCrosslink_data_root(), attesting_balance);
-        }
-      }
-    }
-
-    long winning_root_balance = 0;
-    // The spec currently has no way of handling uninitialized winning_root
-    Bytes32 winning_root = Bytes32.ZERO;
-    for (Bytes32 shard_block_root : shard_balances.keySet()) {
-      if (shard_balances.get(shard_block_root).compareTo(winning_root_balance) > 0) {
-        winning_root_balance = shard_balances.get(shard_block_root);
-        winning_root = shard_block_root;
-      } else if (shard_balances.get(shard_block_root).compareTo(winning_root_balance) == 0) {
-        if (shard_block_root
-                .toUnsignedBigInteger(ByteOrder.LITTLE_ENDIAN)
-                .compareTo(winning_root.toUnsignedBigInteger(ByteOrder.LITTLE_ENDIAN))
-            > 0) {
-          winning_root = shard_block_root;
-        }
-      }
-    }
-    return winning_root;
-  }
-
-  /**
-   * get indices of validators attesting to state for the winning block root
-   *
-   * @param state
-   * @param crosslink_committee
-   * @return List<Integer>
-   * @throws IllegalArgumentException
-   */
-  public static List<Integer> attesting_validators(
-      BeaconState state, CrosslinkCommittee crosslink_committee) throws IllegalArgumentException {
-    return attesting_validator_indices(
-        state, crosslink_committee, winning_root(state, crosslink_committee));
-  }
-
-  /**
-   * get total balance of validators attesting to state for the given block_root
-   *
-   * @param state
-   * @param crosslink_committee
-   * @return long
-   */
-  public static long total_attesting_balance(
-      BeaconState state, CrosslinkCommittee crosslink_committee) {
-    List<Integer> attesting_validators = attesting_validators(state, crosslink_committee);
-    LOG.log(Level.DEBUG, "Attesting validators: " + attesting_validators);
-    return BeaconStateUtil.get_total_balance(state, attesting_validators);
-  }
-
-  /**
-   * Returns a pendingAttestion
-   *
-   * @param state
-   * @param index
-   * @return PendingAttestation
-   * @throws IllegalArgumentException
-   */
-  public static PendingAttestation inclusion_slot_attestation(BeaconState state, Integer index)
-      throws IllegalArgumentException {
-    long previous_epoch = BeaconStateUtil.get_previous_epoch(state);
-
-    List<PendingAttestation> previous_epoch_attestations =
-        get_epoch_attestations(state, previous_epoch);
-
-    List<PendingAttestation> possible_attestations = new ArrayList<>();
-    for (PendingAttestation attestation : previous_epoch_attestations) {
-      List<Integer> attestation_participants =
-          get_attestation_participants(
-              state, attestation.getData(), attestation.getAggregation_bitfield().toArray());
-      if (attestation_participants.contains(index)) {
-        possible_attestations.add(attestation);
-      }
-    }
-
-    return Collections.min(
-        possible_attestations, Comparator.comparing(PendingAttestation::getInclusionSlot));
-  }
-
-  /**
-   * Returns the inclusion slot.
-   *
-   * @param state
-   * @param index
-   * @return long
-   * @throws IllegalArgumentException
-   */
-  public static long inclusion_slot(BeaconState state, Integer index)
-      throws IllegalArgumentException {
-    PendingAttestation lowest_inclusion_slot_attestation = inclusion_slot_attestation(state, index);
-    return lowest_inclusion_slot_attestation.getInclusionSlot();
-  }
-
-  /**
-   * Returns the inclusion distance.
-   *
-   * @param state
-   * @param index
-   * @return long
-   */
-  public static long inclusion_distance(BeaconState state, Integer index) {
-    PendingAttestation lowest_inclusion_slot_attestation = inclusion_slot_attestation(state, index);
-    return lowest_inclusion_slot_attestation.getInclusionSlot()
-        - lowest_inclusion_slot_attestation.getData().getSlot();
-  }
-
-  /**
-=======
->>>>>>> 9f188000
    * Returns true if the attestation is verified
    *
    * @param state
@@ -614,19 +69,6 @@
         BeaconStateUtil.get_crosslink_committees_at_slot(headState, slot);
     Bytes32 headBlockRoot = headBlock.signed_root("signature");
     Bytes32 crosslinkDataRoot = Bytes32.ZERO;
-<<<<<<< HEAD
-    long epochStartSlot = BeaconStateUtil.get_epoch_start_slot(BeaconStateUtil.slot_to_epoch(slot));
-    Bytes32 epochBoundaryRoot;
-    if (epochStartSlot == slot) {
-      epochBoundaryRoot = HashTreeUtil.hash_tree_root(headBlock.toBytes());
-    } else {
-      epochBoundaryRoot = BeaconStateUtil.get_block_root(headState, epochStartSlot);
-    }
-    long justifiedEpoch = headState.getJustified_epoch();
-    Bytes32 justifiedBlockRoot =
-        BeaconStateUtil.get_block_root(
-            headState, BeaconStateUtil.get_epoch_start_slot(justifiedEpoch));
-=======
     UnsignedLong epochStartSlot =
         BeaconStateUtil.get_epoch_start_slot(BeaconStateUtil.get_current_epoch(headState));
     Bytes32 epochBoundaryRoot;
@@ -637,7 +79,6 @@
     }
     UnsignedLong sourceEpoch = headState.getCurrent_justified_epoch();
     Bytes32 sourceRoot = headState.getCurrent_justified_root();
->>>>>>> 9f188000
 
     // Create attestations specific to each Validator
     List<Attestation> attestations = new ArrayList<>();
@@ -652,15 +93,9 @@
         }
 
         // Get variables specific to each Attestation
-<<<<<<< HEAD
-        long shard = crosslinkCommittee.getShard();
-        Crosslink latestCrosslink =
-            headState.getLatest_crosslinks().get(toIntExact(shard) % Constants.SHARD_COUNT);
-=======
         UnsignedLong shard = crosslinkCommittee.getShard();
         Crosslink previousCrosslink =
             headState.getLatest_crosslinks().get(shard.intValue() % Constants.SHARD_COUNT);
->>>>>>> 9f188000
 
         // Set attestation data
         AttestationData attestationData =
