--- conflicted
+++ resolved
@@ -65,18 +65,11 @@
     this.latest_state_roots = this.copyBytesList(state.getLatest_state_roots(), new ArrayList<>());
     this.latest_active_index_roots =
         this.copyBytesList(state.getLatest_active_index_roots(), new ArrayList<>());
-<<<<<<< HEAD
-    this.latest_slashed_balances = new ArrayList<>(state.getLatest_slashed_balances());
-    this.latest_attestations = this.copyList(state.getLatest_attestations(), new ArrayList<>());
-    this.batched_block_roots =
-        this.copyBytesList(state.getBatched_block_roots(), new ArrayList<>());
-=======
     this.latest_slashed_balances =
         state.getLatest_slashed_balances().stream().collect(Collectors.toList());
     this.latest_block_header =
         BeaconBlockHeader.fromBytes(state.getLatest_block_header().toBytes());
     this.historical_roots = this.copyBytesList(state.getHistorical_roots(), new ArrayList<>());
->>>>>>> 9f188000
     this.latest_eth1_data = new Eth1Data(state.getLatest_eth1_data());
     this.eth1_data_votes = this.copyList(state.getEth1_data_votes(), new ArrayList<>());
     this.deposit_index = state.getDeposit_index();
