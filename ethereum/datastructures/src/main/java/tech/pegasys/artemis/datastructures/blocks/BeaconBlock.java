--- conflicted
+++ resolved
@@ -148,14 +148,6 @@
     return Bytes32.rightPad(
         HashTreeUtil.merkleize(
             Arrays.asList(
-<<<<<<< HEAD
-                HashTreeUtil.hash_tree_root(SSZ.encode(writer -> writer.writeUInt64(slot))),
-                HashTreeUtil.hash_tree_root(parent_root),
-                HashTreeUtil.hash_tree_root(state_root),
-                HashTreeUtil.hash_tree_root(randao_reveal.toBytes()),
-                HashTreeUtil.hash_tree_root(eth1_data.toBytes()),
-                HashTreeUtil.hash_tree_root(body.toBytes()))));
-=======
                 HashTreeUtil.hash_tree_root(SSZTypes.BASIC, SSZ.encodeUInt64(slot)),
                 HashTreeUtil.hash_tree_root(SSZTypes.TUPLE_OF_BASIC, previous_block_root),
                 HashTreeUtil.hash_tree_root(SSZTypes.TUPLE_OF_BASIC, state_root),
@@ -170,6 +162,5 @@
             HashTreeUtil.hash_tree_root(SSZTypes.TUPLE_OF_BASIC, state_root),
             body.hash_tree_root(),
             HashTreeUtil.hash_tree_root(SSZTypes.TUPLE_OF_BASIC, signature.toBytes())));
->>>>>>> 9f188000
   }
 }