--- conflicted
+++ resolved
@@ -13,56 +13,34 @@
 
 package tech.pegasys.artemis.datastructures.operations;
 
-<<<<<<< HEAD
-import java.util.Objects;
-import org.apache.tuweni.bytes.Bytes;
-import org.apache.tuweni.ssz.SSZ;
-=======
 import com.google.common.primitives.UnsignedLong;
 import java.util.Arrays;
 import java.util.Objects;
-import net.consensys.cava.bytes.Bytes;
-import net.consensys.cava.bytes.Bytes32;
+import org.apache.tuweni.bytes.Bytes32;
+import org.apache.tuweni.bytes.Bytes;
+import org.apache.tuweni.ssz.SSZ;
 import net.consensys.cava.ssz.SSZ;
->>>>>>> 9f188000
 import tech.pegasys.artemis.util.bls.BLSPublicKey;
 import tech.pegasys.artemis.util.bls.BLSSignature;
 import tech.pegasys.artemis.util.hashtree.HashTreeUtil;
 import tech.pegasys.artemis.util.hashtree.HashTreeUtil.SSZTypes;
 import tech.pegasys.artemis.util.hashtree.Merkleizable;
 
-<<<<<<< HEAD
-public class Transfer {
-  private long from;
-  private long to;
-  private long amount;
-  private long fee;
-  private long slot;
-=======
 public class Transfer implements Merkleizable {
   private UnsignedLong sender;
   private UnsignedLong recipient;
   private UnsignedLong amount;
   private UnsignedLong fee;
   private UnsignedLong slot;
->>>>>>> 9f188000
   private BLSPublicKey pubkey;
   private BLSSignature signature;
 
   public Transfer(
-<<<<<<< HEAD
-      long from,
-      long to,
-      long amount,
-      long fee,
-      long slot,
-=======
       UnsignedLong sender,
       UnsignedLong recipient,
       UnsignedLong amount,
       UnsignedLong fee,
       UnsignedLong slot,
->>>>>>> 9f188000
       BLSPublicKey pubkey,
       BLSSignature signature) {
     this.setSender(sender);
@@ -91,19 +69,11 @@
   public Bytes toBytes() {
     return SSZ.encode(
         writer -> {
-<<<<<<< HEAD
-          writer.writeUInt64(from);
-          writer.writeUInt64(to);
-          writer.writeUInt64(amount);
-          writer.writeUInt64(fee);
-          writer.writeUInt64(slot);
-=======
           writer.writeUInt64(sender.longValue());
           writer.writeUInt64(recipient.longValue());
           writer.writeUInt64(amount.longValue());
           writer.writeUInt64(fee.longValue());
           writer.writeUInt64(slot.longValue());
->>>>>>> 9f188000
           writer.writeBytes(pubkey.toBytes());
           writer.writeBytes(signature.toBytes());
         });
@@ -139,22 +109,6 @@
   }
 
   /** ******************* * GETTERS & SETTERS * * ******************* */
-<<<<<<< HEAD
-  public long getFrom() {
-    return from;
-  }
-
-  public void setFrom(long from) {
-    this.from = from;
-  }
-
-  public long getTo() {
-    return to;
-  }
-
-  public void setTo(long to) {
-    this.to = to;
-=======
   public UnsignedLong getSender() {
     return sender;
   }
@@ -169,7 +123,6 @@
 
   public void setRecipient(UnsignedLong recipient) {
     this.recipient = recipient;
->>>>>>> 9f188000
   }
 
   public long getAmount() {
