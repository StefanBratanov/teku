/*
 * Copyright 2021 ConsenSys AG.
 *
 * Licensed under the Apache License, Version 2.0 (the "License"); you may not use this file except in compliance with
 * the License. You may obtain a copy of the License at
 *
 * http://www.apache.org/licenses/LICENSE-2.0
 *
 * Unless required by applicable law or agreed to in writing, software distributed under the License is distributed on
 * an "AS IS" BASIS, WITHOUT WARRANTIES OR CONDITIONS OF ANY KIND, either express or implied. See the License for the
 * specific language governing permissions and limitations under the License.
 */

package tech.pegasys.teku.spec;

import tech.pegasys.teku.infrastructure.unsigned.UInt64;
import tech.pegasys.teku.spec.config.SpecConfig;
import tech.pegasys.teku.spec.config.SpecConfigAltair;
import tech.pegasys.teku.spec.config.SpecConfigLoader;
<<<<<<< HEAD
import tech.pegasys.teku.spec.config.SpecConfigRayonism;
import tech.pegasys.teku.spec.datastructures.state.Fork;
=======
import tech.pegasys.teku.spec.config.TestConfigLoader;
>>>>>>> 584a25b7
import tech.pegasys.teku.spec.networks.Eth2Network;

public class TestSpecFactory {

<<<<<<< HEAD
  public static Spec createMinimalMerge() {
    final SpecConfigRayonism specConfig =
        SpecConfigRayonism.required(SpecConfigLoader.loadConfig(Eth2Network.MINIMAL.configName()));
    return create(specConfig, specConfig.getMergeForkVersion());
=======
  public static Spec createDefault() {
    return createMinimalPhase0();
>>>>>>> 584a25b7
  }

  public static Spec createMinimalAltair() {
    final SpecConfigAltair specConfig = getAltairSpecConfig(Eth2Network.MINIMAL);
    return create(specConfig, SpecMilestone.ALTAIR);
  }

  public static Spec createMinimal(final SpecMilestone specMilestone) {
    if (specMilestone == SpecMilestone.PHASE0) {
      return createMinimalPhase0();
    }
    return createMinimalAltair();
  }

  /**
   * Create a spec that forks to altair at the provided slot
   *
   * @param altairForkEpoch The altair fork epoch
   * @return A spec with phase0 and altair enabled, forking to altair at the given epoch
   */
  public static Spec createMinimalWithAltairForkEpoch(final UInt64 altairForkEpoch) {
    final SpecConfigAltair config = getAltairSpecConfig(Eth2Network.MINIMAL, altairForkEpoch);
    return create(config, SpecMilestone.ALTAIR);
  }

  public static Spec createMinimalPhase0() {
    final SpecConfig specConfig = SpecConfigLoader.loadConfig(Eth2Network.MINIMAL.configName());
    return create(specConfig, SpecMilestone.PHASE0);
  }

  public static Spec createMainnetMerge() {
    final SpecConfigRayonism specConfig =
        SpecConfigRayonism.required(SpecConfigLoader.loadConfig(Eth2Network.MAINNET.configName()));
    return create(specConfig, specConfig.getMergeForkVersion());
  }

  public static Spec createMainnetAltair() {
    final SpecConfigAltair specConfig = getAltairSpecConfig(Eth2Network.MAINNET);
    return create(specConfig, SpecMilestone.ALTAIR);
  }

  public static Spec createMainnetPhase0() {
    final SpecConfig specConfig = SpecConfigLoader.loadConfig(Eth2Network.MAINNET.configName());
    return create(specConfig, SpecMilestone.PHASE0);
  }

  public static Spec createPhase0(final String configName) {
    final SpecConfig specConfig = SpecConfigLoader.loadConfig(configName);
    return createPhase0(specConfig);
  }

  public static Spec createPhase0(final SpecConfig config) {
    return create(config, SpecMilestone.PHASE0);
  }

  public static Spec createAltair(final SpecConfig config) {
    return create(config, SpecMilestone.ALTAIR);
  }

  private static Spec create(
      final SpecConfig config, final SpecMilestone highestSupportedMilestone) {
    return Spec.create(config, highestSupportedMilestone);
  }

  private static SpecConfigAltair getAltairSpecConfig(final Eth2Network network) {
    return getAltairSpecConfig(network, UInt64.ZERO);
  }

  private static SpecConfigAltair getAltairSpecConfig(
      final Eth2Network network, final UInt64 altairForkEpoch) {
    return SpecConfigAltair.required(
        TestConfigLoader.loadConfig(
            network.configName(), c -> c.altairBuilder(a -> a.altairForkEpoch(altairForkEpoch))));
  }
}<|MERGE_RESOLUTION|>--- conflicted
+++ resolved
@@ -17,25 +17,20 @@
 import tech.pegasys.teku.spec.config.SpecConfig;
 import tech.pegasys.teku.spec.config.SpecConfigAltair;
 import tech.pegasys.teku.spec.config.SpecConfigLoader;
-<<<<<<< HEAD
-import tech.pegasys.teku.spec.config.SpecConfigRayonism;
-import tech.pegasys.teku.spec.datastructures.state.Fork;
-=======
+import tech.pegasys.teku.spec.config.SpecConfigMerge;
 import tech.pegasys.teku.spec.config.TestConfigLoader;
->>>>>>> 584a25b7
 import tech.pegasys.teku.spec.networks.Eth2Network;
 
 public class TestSpecFactory {
 
-<<<<<<< HEAD
-  public static Spec createMinimalMerge() {
-    final SpecConfigRayonism specConfig =
-        SpecConfigRayonism.required(SpecConfigLoader.loadConfig(Eth2Network.MINIMAL.configName()));
-    return create(specConfig, specConfig.getMergeForkVersion());
-=======
   public static Spec createDefault() {
     return createMinimalPhase0();
->>>>>>> 584a25b7
+  }
+
+  public static Spec createMinimalMerge() {
+    final SpecConfigMerge specConfig =
+        SpecConfigMerge.required(SpecConfigLoader.loadConfig(Eth2Network.MINIMAL.configName()));
+    return create(specConfig, SpecMilestone.MERGE);
   }
 
   public static Spec createMinimalAltair() {
@@ -67,9 +62,9 @@
   }
 
   public static Spec createMainnetMerge() {
-    final SpecConfigRayonism specConfig =
-        SpecConfigRayonism.required(SpecConfigLoader.loadConfig(Eth2Network.MAINNET.configName()));
-    return create(specConfig, specConfig.getMergeForkVersion());
+    final SpecConfigMerge specConfig =
+        SpecConfigMerge.required(SpecConfigLoader.loadConfig(Eth2Network.MAINNET.configName()));
+    return create(specConfig, SpecMilestone.MERGE);
   }
 
   public static Spec createMainnetAltair() {
