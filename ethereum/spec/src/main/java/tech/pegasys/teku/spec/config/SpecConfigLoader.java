--- conflicted
+++ resolved
@@ -68,19 +68,15 @@
           processor.processConfig(altairInput);
         }
       }
-<<<<<<< HEAD
-      // Merge is optional
-      final Optional<InputStream> mergeInput =
-          loader.load(source + "/merge.yaml", source + "/merge.yml");
-      if (mergeInput.isPresent()) {
-        processor.process(mergeInput.get());
+
+      try (final InputStream mergeInput = loadMergePreset(preset).orElse(null)) {
+        // Merge is optional
+        if (mergeInput != null) {
+          processor.processConfig(mergeInput);
+        }
       }
-    } catch (IOException e) {
-      throw new IllegalArgumentException("Failed to load spec config", e);
-=======
     } catch (IOException | IllegalArgumentException e) {
       throw new IllegalArgumentException("Failed to load spec config: " + source, e);
->>>>>>> 584a25b7
     }
   }
 
@@ -107,6 +103,11 @@
         .load(PRESET_PATH + preset + "/altair.yaml", PRESET_PATH + preset + "/altair.yml");
   }
 
+  private static Optional<InputStream> loadMergePreset(final String preset) throws IOException {
+    return getPresetLoader()
+        .load(PRESET_PATH + preset + "/merge.yaml", PRESET_PATH + preset + "/merge.yml");
+  }
+
   private static ResourceLoader getConfigLoader() {
     // TODO(#3394) - move Constants resources from util to this module
     return ResourceLoader.classpathUrlOrFile(
@@ -126,9 +127,6 @@
   private static List<String> enumerateAvailableConfigResources() {
     return Arrays.stream(Eth2Network.values())
         .map(Eth2Network::configName)
-<<<<<<< HEAD
-        .map(s -> List.of(s + ".yaml", s + "/phase0.yaml", s + "/altair.yaml", s + "/merge.yaml"))
-=======
         .map(s -> CONFIG_PATH + s + ".yaml")
         .collect(Collectors.toList());
   }
@@ -136,8 +134,12 @@
   private static List<String> enumerateAvailablePresetResources() {
     return Arrays.stream(Eth2Presets.values())
         .map(Eth2Presets::presetName)
-        .map(s -> List.of(PRESET_PATH + s + "/phase0.yaml", PRESET_PATH + s + "/altair.yaml"))
->>>>>>> 584a25b7
+        .map(
+            s ->
+                List.of(
+                    PRESET_PATH + s + "/phase0.yaml",
+                    PRESET_PATH + s + "/altair.yaml",
+                    PRESET_PATH + s + "/merge.yaml"))
         .flatMap(List::stream)
         .collect(Collectors.toList());
   }
