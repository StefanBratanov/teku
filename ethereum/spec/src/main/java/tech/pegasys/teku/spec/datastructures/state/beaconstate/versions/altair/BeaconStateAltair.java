/*
 * Copyright 2021 ConsenSys AG.
 *
 * Licensed under the Apache License, Version 2.0 (the "License"); you may not use this file except in compliance with
 * the License. You may obtain a copy of the License at
 *
 * http://www.apache.org/licenses/LICENSE-2.0
 *
 * Unless required by applicable law or agreed to in writing, software distributed under the License is distributed on
 * an "AS IS" BASIS, WITHOUT WARRANTIES OR CONDITIONS OF ANY KIND, either express or implied. See the License for the
 * specific language governing permissions and limitations under the License.
 */

package tech.pegasys.teku.spec.datastructures.state.beaconstate.versions.altair;

import java.util.Optional;
import tech.pegasys.teku.spec.datastructures.state.SyncCommittee;
import tech.pegasys.teku.spec.datastructures.state.beaconstate.BeaconState;
import tech.pegasys.teku.spec.datastructures.state.beaconstate.common.BeaconStateFields;
import tech.pegasys.teku.ssz.SszList;
import tech.pegasys.teku.ssz.collections.SszUInt64List;
import tech.pegasys.teku.ssz.primitive.SszByte;

public interface BeaconStateAltair extends BeaconState {

<<<<<<< HEAD
  default BeaconStateSchemaAltair getBeaconStateSchemaAltair() {
    return (BeaconStateSchemaAltair) getSchema();
  }

=======
>>>>>>> 2ec93c64
  static BeaconStateAltair required(final BeaconState state) {
    return state
        .toVersionAltair()
        .orElseThrow(
            () ->
                new IllegalArgumentException(
                    "Expected an altair state but got: " + state.getClass().getSimpleName()));
  }

  // Participation
  default SszList<SszByte> getPreviousEpochParticipation() {
    final int fieldIndex =
        getSchema().getFieldIndex(BeaconStateFields.PREVIOUS_EPOCH_PARTICIPATION.name());
    return getAny(fieldIndex);
  }

  default SszList<SszByte> getCurrentEpochParticipation() {
    final int fieldIndex =
        getSchema().getFieldIndex(BeaconStateFields.CURRENT_EPOCH_PARTICIPATION.name());
    return getAny(fieldIndex);
  }

  default SszUInt64List getInactivityScores() {
    final int fieldIndex = getSchema().getFieldIndex(BeaconStateFields.INACTIVITY_SCORES.name());
    return getAny(fieldIndex);
  }

  default SyncCommittee getCurrentSyncCommittee() {
    final int fieldIndex =
        getSchema().getFieldIndex(BeaconStateFields.CURRENT_SYNC_COMMITTEE.name());
    return getAny(fieldIndex);
  }

  default SyncCommittee getNextSyncCommittee() {
    final int fieldIndex = getSchema().getFieldIndex(BeaconStateFields.NEXT_SYNC_COMMITTEE.name());
    return getAny(fieldIndex);
  }

  @Override
  default Optional<BeaconStateAltair> toVersionAltair() {
    return Optional.of(this);
  }

  @Override
  MutableBeaconStateAltair createWritableCopy();

  default <E1 extends Exception, E2 extends Exception, E3 extends Exception>
      BeaconStateAltair updatedAltair(Mutator<MutableBeaconStateAltair, E1, E2, E3> mutator)
          throws E1, E2, E3 {
    MutableBeaconStateAltair writableCopy = createWritableCopy();
    mutator.mutate(writableCopy);
    return writableCopy.commitChanges();
  }
}<|MERGE_RESOLUTION|>--- conflicted
+++ resolved
@@ -23,13 +23,6 @@
 
 public interface BeaconStateAltair extends BeaconState {
 
-<<<<<<< HEAD
-  default BeaconStateSchemaAltair getBeaconStateSchemaAltair() {
-    return (BeaconStateSchemaAltair) getSchema();
-  }
-
-=======
->>>>>>> 2ec93c64
   static BeaconStateAltair required(final BeaconState state) {
     return state
         .toVersionAltair()
