--- conflicted
+++ resolved
@@ -37,18 +37,15 @@
     final SpecConfig config =
         SpecConfigLoader.loadConfig(
             configName,
-<<<<<<< HEAD
+            builder ->
+                altairForkEpoch.ifPresent(
+                    forkEpoch -> overrideAltairForkEpoch(builder, forkEpoch)));
+    return create(config);
             builder -> {
               altairForkEpoch.ifPresent(forkEpoch -> overrideAltairForkEpoch(builder, forkEpoch));
               mergeForkEpoch.ifPresent(forkEpoch -> overrideMergeForkEpoch(builder, forkEpoch));
             });
-    return create(config, altairForkEpoch, mergeForkEpoch);
-=======
-            builder ->
-                altairForkEpoch.ifPresent(
-                    forkEpoch -> overrideAltairForkEpoch(builder, forkEpoch)));
-    return create(config);
->>>>>>> 808d232d
+    return create(config, mergeForkEpoch);
   }
 
   private static void overrideAltairForkEpoch(
@@ -56,16 +53,16 @@
     builder.altairBuilder(altairBuilder -> altairBuilder.altairForkEpoch(forkEpoch));
   }
 
-<<<<<<< HEAD
   private static void overrideMergeForkEpoch(
       final SpecConfigBuilder builder, final UInt64 forkEpoch) {
     builder.mergeBuilder(mergeBuilder -> mergeBuilder.mergeForkEpoch(forkEpoch));
   }
 
-  public static Spec create(
-      final SpecConfig config,
-      final Optional<UInt64> altairForkEpoch,
+  public static Spec create(final SpecConfig config,
       final Optional<UInt64> mergeForkEpoch) {
+    final UInt64 altairForkEpoch =
+        config.toVersionAltair().map(SpecConfigAltair::getAltairForkEpoch).orElse(FAR_FUTURE_EPOCH);
+
     // Merge takes precedence in the prototype
     if (mergeForkEpoch.isPresent()) {
       if (mergeForkEpoch.get().equals(UInt64.ZERO)) {
@@ -73,11 +70,6 @@
       }
       return Spec.create(config, SpecMilestone.MERGE);
     }
-=======
-  public static Spec create(final SpecConfig config) {
-    final UInt64 altairForkEpoch =
-        config.toVersionAltair().map(SpecConfigAltair::getAltairForkEpoch).orElse(FAR_FUTURE_EPOCH);
->>>>>>> 808d232d
 
     final SpecMilestone highestMilestoneSupported =
         altairForkEpoch.equals(FAR_FUTURE_EPOCH) ? PHASE0 : ALTAIR;
