--- conflicted
+++ resolved
@@ -402,7 +402,11 @@
         store.getFinalizedCheckpoint().getRoot());
   }
 
-<<<<<<< HEAD
+  private UInt64 getFinalizedCheckpointStartSlot(final ReadOnlyStore store) {
+    final UInt64 finalizedEpoch = store.getFinalizedCheckpoint().getEpoch();
+    return miscHelpers.computeStartSlotAtEpoch(finalizedEpoch);
+  }
+
   private Optional<BlockImportResult> checkOnTerminalPowBlockConditions(
       final BeaconBlock block,
       final BeaconState blockSlotState,
@@ -425,11 +429,6 @@
       return Optional.of(BlockImportResult.FAILED_INVALID_TERMINAL_POW_BLOCK);
     }
     return Optional.empty();
-=======
-  private UInt64 getFinalizedCheckpointStartSlot(final ReadOnlyStore store) {
-    final UInt64 finalizedEpoch = store.getFinalizedCheckpoint().getEpoch();
-    return miscHelpers.computeStartSlotAtEpoch(finalizedEpoch);
->>>>>>> 808d232d
   }
 
   private Optional<BlockImportResult> checkOnBlockConditions(
