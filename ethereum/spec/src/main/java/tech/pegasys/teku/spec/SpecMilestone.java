--- conflicted
+++ resolved
@@ -19,14 +19,12 @@
 import tech.pegasys.teku.infrastructure.unsigned.UInt64;
 import tech.pegasys.teku.spec.config.SpecConfig;
 import tech.pegasys.teku.spec.config.SpecConfigAltair;
+import tech.pegasys.teku.spec.config.SpecConfigMerge;
 import tech.pegasys.teku.ssz.type.Bytes4;
 
 public enum SpecMilestone {
   PHASE0,
-<<<<<<< HEAD
-  ALTAIR,
-  MERGE
-=======
+  MERGE,
   ALTAIR;
 
   /**
@@ -77,6 +75,8 @@
     switch (milestone) {
       case PHASE0:
         return Optional.of(specConfig.getGenesisForkVersion());
+      case MERGE:
+        return specConfig.toVersionMerge().map(SpecConfigMerge::getMergeForkVersion);
       case ALTAIR:
         return specConfig.toVersionAltair().map(SpecConfigAltair::getAltairForkVersion);
       default:
@@ -90,11 +90,12 @@
         // Phase0 can only ever start at epoch 0 - no non-zero slot is valid. However, another fork
         // may also be configured to start at epoch 0, effectively overriding phase0
         return Optional.of(UInt64.ZERO);
+      case MERGE:
+        return specConfig.toVersionMerge().map(SpecConfigMerge::getMergeForkEpoch);
       case ALTAIR:
         return specConfig.toVersionAltair().map(SpecConfigAltair::getAltairForkEpoch);
       default:
         throw new UnsupportedOperationException("Unknown milestone requested: " + milestone.name());
     }
   }
->>>>>>> 584a25b7
 }