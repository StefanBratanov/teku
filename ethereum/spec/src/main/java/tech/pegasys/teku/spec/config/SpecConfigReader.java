--- conflicted
+++ resolved
@@ -40,7 +40,7 @@
 import org.apache.logging.log4j.Logger;
 import org.apache.tuweni.bytes.Bytes;
 import tech.pegasys.teku.infrastructure.unsigned.UInt64;
-import tech.pegasys.teku.spec.config.SpecConfigBuilder.RayonismBuilder;
+import tech.pegasys.teku.spec.config.SpecConfigBuilder.MergeBuilder;
 import tech.pegasys.teku.ssz.type.Bytes4;
 
 public class SpecConfigReader {
@@ -160,20 +160,16 @@
               unprocessedConfig.remove(constantKey);
             });
 
-<<<<<<< HEAD
     // Process merge config
-    streamConfigSetters(RayonismBuilder.class)
+    streamConfigSetters(MergeBuilder.class)
         .forEach(
             setter -> {
               final String constantKey = camelToSnakeCase(setter.getName());
-              final Object rawValue = unprocessConfig.get(constantKey);
-              invokeSetter(setter, configBuilder::rayonismBuilder, constantKey, rawValue);
-              unprocessConfig.remove(constantKey);
+              final Object rawValue = unprocessedConfig.get(constantKey);
+              invokeSetter(setter, configBuilder::mergeBuilder, constantKey, rawValue);
+              unprocessedConfig.remove(constantKey);
             });
 
-    if (unprocessConfig.size() > 0) {
-      final String unknownKeys = String.join(",", unprocessConfig.keySet());
-=======
     // Check any constants that have been configured and then ignore
     final Set<String> configuredConstants =
         Sets.intersection(CONSTANT_KEYS, unprocessedConfig.keySet());
@@ -186,7 +182,6 @@
 
     if (unprocessedConfig.size() > 0) {
       final String unknownKeys = String.join(",", unprocessedConfig.keySet());
->>>>>>> 584a25b7
       throw new IllegalArgumentException("Detected unknown spec config entries: " + unknownKeys);
     }
   }
