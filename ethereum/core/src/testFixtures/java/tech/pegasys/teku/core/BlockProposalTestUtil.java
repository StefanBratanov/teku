--- conflicted
+++ resolved
@@ -69,8 +69,7 @@
     final BLSSignature randaoReveal =
         signer.createRandaoReveal(newEpoch, state.getForkInfo()).join();
 
-    final BeaconState blockSlotState =
-        spec.processSlots(state, newSlot, ExecutionEngineChannel.NOOP);
+    final BeaconState blockSlotState = spec.processSlots(state, newSlot);
     final BeaconBlockAndState newBlockAndState =
         spec.createNewUnsignedBlock(
             ExecutionEngineChannel.NOOP,
@@ -88,13 +87,9 @@
                     .attesterSlashings(blockBodyLists.createAttesterSlashings())
                     .deposits(deposits)
                     .voluntaryExits(exits)
-<<<<<<< HEAD
+                    .syncAggregate(
+                        () -> dataStructureUtil.emptySyncAggregateIfRequiredByState(blockSlotState))
                     .executionPayload(() -> getExecutionPayload(spec, blockSlotState)));
-=======
-                    .syncAggregate(
-                        () ->
-                            dataStructureUtil.emptySyncAggregateIfRequiredByState(blockSlotState)));
->>>>>>> 2ec93c64
 
     // Sign block and set block signature
     final BeaconBlock block = newBlockAndState.getBlock();
@@ -149,7 +144,7 @@
   public int getProposerIndexForSlot(final BeaconState preState, final UInt64 slot) {
     BeaconState state;
     try {
-      state = spec.processSlots(preState, slot, ExecutionEngineChannel.NOOP);
+      state = spec.processSlots(preState, slot);
     } catch (SlotProcessingException | EpochProcessingException e) {
       throw new RuntimeException(e);
     }
