/*
 * Copyright ConsenSys Software Inc., 2022
 *
 * Licensed under the Apache License, Version 2.0 (the "License"); you may not use this file except in compliance with
 * the License. You may obtain a copy of the License at
 *
 * http://www.apache.org/licenses/LICENSE-2.0
 *
 * Unless required by applicable law or agreed to in writing, software distributed under the License is distributed on
 * an "AS IS" BASIS, WITHOUT WARRANTIES OR CONDITIONS OF ANY KIND, either express or implied. See the License for the
 * specific language governing permissions and limitations under the License.
 */

package tech.pegasys.teku.networking.eth2.rpc.beaconchain.methods;

import static tech.pegasys.teku.spec.config.Constants.MIN_EPOCHS_FOR_BLOBS_SIDECARS_REQUESTS;

import com.google.common.base.Throwables;
import java.nio.channels.ClosedChannelException;
import java.util.Optional;
import java.util.concurrent.atomic.AtomicInteger;
import java.util.concurrent.atomic.AtomicReference;
import org.apache.logging.log4j.LogManager;
import org.apache.logging.log4j.Logger;
import org.apache.tuweni.bytes.Bytes32;
import org.hyperledger.besu.plugin.services.MetricsSystem;
import org.hyperledger.besu.plugin.services.metrics.Counter;
import org.hyperledger.besu.plugin.services.metrics.LabelledMetric;
import tech.pegasys.teku.infrastructure.async.SafeFuture;
import tech.pegasys.teku.infrastructure.metrics.TekuMetricCategory;
import tech.pegasys.teku.infrastructure.unsigned.UInt64;
import tech.pegasys.teku.networking.eth2.peers.Eth2Peer;
import tech.pegasys.teku.networking.eth2.rpc.core.PeerRequiredLocalMessageHandler;
import tech.pegasys.teku.networking.eth2.rpc.core.ResponseCallback;
import tech.pegasys.teku.networking.eth2.rpc.core.RpcException;
import tech.pegasys.teku.networking.eth2.rpc.core.RpcException.ResourceUnavailableException;
import tech.pegasys.teku.networking.p2p.rpc.StreamClosedException;
import tech.pegasys.teku.spec.Spec;
import tech.pegasys.teku.spec.datastructures.blocks.SignedBeaconBlock;
import tech.pegasys.teku.spec.datastructures.execution.versions.eip4844.BlobsSidecar;
import tech.pegasys.teku.spec.datastructures.networking.libp2p.rpc.BlobsSidecarsByRangeRequestMessage;
import tech.pegasys.teku.storage.client.CombinedChainDataClient;

public class BlobsSidecarsByRangeMessageHandler
    extends PeerRequiredLocalMessageHandler<BlobsSidecarsByRangeRequestMessage, BlobsSidecar> {

  private static final Logger LOG = LogManager.getLogger();

  private final Spec spec;
  private final UInt64 eip4844ForkEpoch;
  private final CombinedChainDataClient combinedChainDataClient;
  private final UInt64 maxRequestSize;
  private final LabelledMetric<Counter> requestCounter;
  private final Counter totalBlobsSidecarsRequestedCounter;

  public BlobsSidecarsByRangeMessageHandler(
      final Spec spec,
      final UInt64 eip4844ForkEpoch,
      final MetricsSystem metricsSystem,
      final CombinedChainDataClient combinedChainDataClient,
      final UInt64 maxRequestSize) {
    this.spec = spec;
    this.eip4844ForkEpoch = eip4844ForkEpoch;
    this.combinedChainDataClient = combinedChainDataClient;
    this.maxRequestSize = maxRequestSize;
    requestCounter =
        metricsSystem.createLabelledCounter(
            TekuMetricCategory.NETWORK,
            "rpc_blobs_sidecars_by_range_requests_total",
            "Total number of blobs sidecars by range requests received",
            "status");
    totalBlobsSidecarsRequestedCounter =
        metricsSystem.createCounter(
            TekuMetricCategory.NETWORK,
            "rpc_blobs_sidecars_by_range_requested_sidecars_total",
            "Total number of sidecars requested in accepted blobs sidecars by range requests from peers");
  }

  /**
   * See <a
   * href="https://github.com/ethereum/consensus-specs/blob/dev/specs/eip4844/p2p-interface.md#blobssidecarsbyrange-v1">BlobsSidecarsByRange
   * v1</a>
   */
  @Override
<<<<<<< HEAD
  public Optional<RpcException> validateRequest(
      final String protocolId, final BlobsSidecarsByRangeRequestMessage request) {
    final UInt64 requestEpoch = spec.computeEpochAtSlot(request.getStartSlot());
    if (!verifyRequestEpochIsWithinMinEpochsForBlobsSidecars(requestEpoch)) {
      return Optional.of(
          new RpcException(
              INVALID_REQUEST_CODE,
              String.format(
                  "The request epoch %s is not within the MIN_EPOCHS_FOR_BLOBS_SIDECARS_REQUESTS range.",
                  requestEpoch)));
    }

    return Optional.empty();
  }

  @Override
=======
>>>>>>> fd068ed6
  public void onIncomingMessage(
      final String protocolId,
      final Eth2Peer peer,
      final BlobsSidecarsByRangeRequestMessage message,
      final ResponseCallback<BlobsSidecar> callback) {
    final UInt64 startSlot = message.getStartSlot();
    LOG.trace(
        "Peer {} requested {} blobs sidecars starting at slot {}.",
        peer.getId(),
        message.getCount(),
        startSlot);

    if (!peer.wantToMakeRequest()
        || !peer.wantToReceiveBlobsSidecars(
            callback, maxRequestSize.min(message.getCount()).longValue())) {
      requestCounter.labels("rate_limited").inc();
      return;
    }
    requestCounter.labels("ok").inc();
    totalBlobsSidecarsRequestedCounter.inc(message.getCount().longValue());

    final Bytes32 headBlockRoot =
        combinedChainDataClient
            .getBestBlockRoot()
            .orElseThrow(
                () ->
                    new IllegalStateException(
                        "Can't retrieve the block root chosen by fork choice."));

    combinedChainDataClient
        .getEarliestAvailableBlobsSidecarEpoch()
        .thenCompose(
            earliestAvailableEpoch -> {
              final UInt64 requestEpoch = spec.computeEpochAtSlot(startSlot);
<<<<<<< HEAD
              if (!verifyBlobsSidecarsAreAvailable(earliestAvailableEpoch, requestEpoch)) {
=======
              if (!checkBlobsSidecarsAreAvailable(earliestAvailableEpoch, requestEpoch)) {
>>>>>>> fd068ed6
                return SafeFuture.failedFuture(
                    new ResourceUnavailableException("Blobs sidecars are not available."));
              }
              final RequestState initialState =
                  new RequestState(callback, headBlockRoot, startSlot, message.getMaxSlot());
              return sendBlobsSidecars(initialState);
            })
        .finish(
            requestState -> {
              final int sentBlobsSidecars = requestState.sentBlobsSidecars.get();
              LOG.trace("Sent {} blobs sidecars to peer {}.", sentBlobsSidecars, peer.getId());
              callback.completeSuccessfully();
            },
            error -> handleProcessingRequestError(error, callback));
  }

<<<<<<< HEAD
  private boolean verifyRequestEpochIsWithinMinEpochsForBlobsSidecars(final UInt64 requestEpoch) {
=======
  /**
   * See <a
   * href="https://github.com/ethereum/consensus-specs/blob/dev/specs/eip4844/p2p-interface.md#blobssidecarsbyrange-v1">BlobsSidecarsByRange
   * v1</a>
   */
  private boolean checkBlobsSidecarsAreAvailable(
      final Optional<UInt64> earliestAvailableSidecarEpoch, final UInt64 requestEpoch) {
    if (earliestAvailableSidecarEpoch.isEmpty()) {
      return false;
    }
    // if request is not within the MIN_EPOCHS_FOR_BLOBS_SIDECARS_REQUESTS range, assume sidecars
    // are available
    if (!checkRequestEpochIsWithinMinEpochsForBlobsSidecars(requestEpoch)) {
      return true;
    }
    return earliestAvailableSidecarEpoch.get().isLessThanOrEqualTo(requestEpoch);
  }

  private boolean checkRequestEpochIsWithinMinEpochsForBlobsSidecars(final UInt64 requestEpoch) {
>>>>>>> fd068ed6
    final UInt64 currentEpoch = combinedChainDataClient.getCurrentEpoch();
    final UInt64 minEpoch =
        eip4844ForkEpoch.max(currentEpoch.minusMinZero(MIN_EPOCHS_FOR_BLOBS_SIDECARS_REQUESTS));
    return requestEpoch.isGreaterThanOrEqualTo(minEpoch)
        && requestEpoch.isLessThanOrEqualTo(currentEpoch);
<<<<<<< HEAD
  }

  private boolean verifyBlobsSidecarsAreAvailable(
      final Optional<UInt64> earliestAvailableSidecarEpoch, final UInt64 requestEpoch) {
    return earliestAvailableSidecarEpoch
        .map(epoch -> epoch.isLessThanOrEqualTo(requestEpoch))
        .orElse(false);
=======
>>>>>>> fd068ed6
  }

  private SafeFuture<RequestState> sendBlobsSidecars(final RequestState requestState) {
    return requestState
        .loadNextBlobsSidecar()
        .thenCompose(
            maybeSidecar ->
                maybeSidecar.map(requestState::sendBlobsSidecar).orElse(SafeFuture.COMPLETE))
        .thenCompose(
            __ -> {
              if (requestState.isComplete()) {
                return SafeFuture.completedFuture(requestState);
              } else {
                requestState.incrementCurrentSlot();
                return sendBlobsSidecars(requestState);
              }
            });
  }

  private void handleProcessingRequestError(
      final Throwable error, final ResponseCallback<BlobsSidecar> callback) {
    final Throwable rootCause = Throwables.getRootCause(error);
    if (rootCause instanceof RpcException) {
      LOG.trace("Rejecting blobs sidecars by range request", error);
      callback.completeWithErrorResponse((RpcException) rootCause);
    } else {
      if (rootCause instanceof StreamClosedException
          || rootCause instanceof ClosedChannelException) {
        LOG.trace("Stream closed while sending requested blobs sidecars", error);
      } else {
        LOG.error("Failed to process blobs by sidecars request", error);
      }
      callback.completeWithUnexpectedError(error);
    }
  }

  private class RequestState {

    private final AtomicInteger sentBlobsSidecars = new AtomicInteger(0);

    private final ResponseCallback<BlobsSidecar> callback;
    private final Bytes32 headBlockRoot;
    private final AtomicReference<UInt64> currentSlot;
    private final UInt64 maxSlot;

    RequestState(
        final ResponseCallback<BlobsSidecar> callback,
        final Bytes32 headBlockRoot,
        final UInt64 currentSlot,
        final UInt64 maxSlot) {
      this.callback = callback;
      this.headBlockRoot = headBlockRoot;
      this.currentSlot = new AtomicReference<>(currentSlot);
      this.maxSlot = maxSlot;
    }

    SafeFuture<Void> sendBlobsSidecar(final BlobsSidecar blobsSidecar) {
      return callback.respond(blobsSidecar).thenRun(sentBlobsSidecars::incrementAndGet);
    }

    SafeFuture<Optional<BlobsSidecar>> loadNextBlobsSidecar() {
      return combinedChainDataClient
          .getBlockAtSlotExact(currentSlot.get(), headBlockRoot)
          .thenCompose(
              block ->
                  block
                      .map(SignedBeaconBlock::getRoot)
                      .map(
                          blockRoot ->
                              combinedChainDataClient.getBlobsSidecarBySlotAndBlockRoot(
                                  currentSlot.get(), blockRoot))
                      .orElse(SafeFuture.completedFuture(Optional.empty())));
    }

    boolean isComplete() {
      return currentSlot.get().isGreaterThanOrEqualTo(maxSlot)
          || maxRequestSize.isLessThanOrEqualTo(sentBlobsSidecars.get());
    }

    void incrementCurrentSlot() {
      currentSlot.updateAndGet(UInt64::increment);
    }
  }
}<|MERGE_RESOLUTION|>--- conflicted
+++ resolved
@@ -76,31 +76,7 @@
             "Total number of sidecars requested in accepted blobs sidecars by range requests from peers");
   }
 
-  /**
-   * See <a
-   * href="https://github.com/ethereum/consensus-specs/blob/dev/specs/eip4844/p2p-interface.md#blobssidecarsbyrange-v1">BlobsSidecarsByRange
-   * v1</a>
-   */
   @Override
-<<<<<<< HEAD
-  public Optional<RpcException> validateRequest(
-      final String protocolId, final BlobsSidecarsByRangeRequestMessage request) {
-    final UInt64 requestEpoch = spec.computeEpochAtSlot(request.getStartSlot());
-    if (!verifyRequestEpochIsWithinMinEpochsForBlobsSidecars(requestEpoch)) {
-      return Optional.of(
-          new RpcException(
-              INVALID_REQUEST_CODE,
-              String.format(
-                  "The request epoch %s is not within the MIN_EPOCHS_FOR_BLOBS_SIDECARS_REQUESTS range.",
-                  requestEpoch)));
-    }
-
-    return Optional.empty();
-  }
-
-  @Override
-=======
->>>>>>> fd068ed6
   public void onIncomingMessage(
       final String protocolId,
       final Eth2Peer peer,
@@ -135,11 +111,7 @@
         .thenCompose(
             earliestAvailableEpoch -> {
               final UInt64 requestEpoch = spec.computeEpochAtSlot(startSlot);
-<<<<<<< HEAD
-              if (!verifyBlobsSidecarsAreAvailable(earliestAvailableEpoch, requestEpoch)) {
-=======
               if (!checkBlobsSidecarsAreAvailable(earliestAvailableEpoch, requestEpoch)) {
->>>>>>> fd068ed6
                 return SafeFuture.failedFuture(
                     new ResourceUnavailableException("Blobs sidecars are not available."));
               }
@@ -156,9 +128,6 @@
             error -> handleProcessingRequestError(error, callback));
   }
 
-<<<<<<< HEAD
-  private boolean verifyRequestEpochIsWithinMinEpochsForBlobsSidecars(final UInt64 requestEpoch) {
-=======
   /**
    * See <a
    * href="https://github.com/ethereum/consensus-specs/blob/dev/specs/eip4844/p2p-interface.md#blobssidecarsbyrange-v1">BlobsSidecarsByRange
@@ -178,22 +147,11 @@
   }
 
   private boolean checkRequestEpochIsWithinMinEpochsForBlobsSidecars(final UInt64 requestEpoch) {
->>>>>>> fd068ed6
     final UInt64 currentEpoch = combinedChainDataClient.getCurrentEpoch();
     final UInt64 minEpoch =
         eip4844ForkEpoch.max(currentEpoch.minusMinZero(MIN_EPOCHS_FOR_BLOBS_SIDECARS_REQUESTS));
     return requestEpoch.isGreaterThanOrEqualTo(minEpoch)
         && requestEpoch.isLessThanOrEqualTo(currentEpoch);
-<<<<<<< HEAD
-  }
-
-  private boolean verifyBlobsSidecarsAreAvailable(
-      final Optional<UInt64> earliestAvailableSidecarEpoch, final UInt64 requestEpoch) {
-    return earliestAvailableSidecarEpoch
-        .map(epoch -> epoch.isLessThanOrEqualTo(requestEpoch))
-        .orElse(false);
-=======
->>>>>>> fd068ed6
   }
 
   private SafeFuture<RequestState> sendBlobsSidecars(final RequestState requestState) {
