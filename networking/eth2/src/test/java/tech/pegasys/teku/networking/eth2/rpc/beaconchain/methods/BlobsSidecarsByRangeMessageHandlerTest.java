/*
 * Copyright ConsenSys Software Inc., 2022
 *
 * Licensed under the Apache License, Version 2.0 (the "License"); you may not use this file except in compliance with
 * the License. You may obtain a copy of the License at
 *
 * http://www.apache.org/licenses/LICENSE-2.0
 *
 * Unless required by applicable law or agreed to in writing, software distributed under the License is distributed on
 * an "AS IS" BASIS, WITHOUT WARRANTIES OR CONDITIONS OF ANY KIND, either express or implied. See the License for the
 * specific language governing permissions and limitations under the License.
 */

package tech.pegasys.teku.networking.eth2.rpc.beaconchain.methods;

import static org.assertj.core.api.AssertionsForInterfaceTypes.assertThat;
import static org.mockito.ArgumentMatchers.any;
import static org.mockito.ArgumentMatchers.eq;
import static org.mockito.Mockito.mock;
import static org.mockito.Mockito.times;
import static org.mockito.Mockito.verify;
import static org.mockito.Mockito.verifyNoInteractions;
import static org.mockito.Mockito.when;
import static tech.pegasys.teku.infrastructure.unsigned.UInt64.ONE;
import static tech.pegasys.teku.infrastructure.unsigned.UInt64.ZERO;
import static tech.pegasys.teku.spec.config.Constants.MAX_CHUNK_SIZE;

import java.util.List;
import java.util.Optional;
import java.util.stream.Collectors;
import org.apache.tuweni.bytes.Bytes32;
import org.junit.jupiter.api.BeforeEach;
import org.junit.jupiter.api.Test;
import org.mockito.ArgumentCaptor;
import tech.pegasys.teku.infrastructure.async.SafeFuture;
import tech.pegasys.teku.infrastructure.metrics.StubMetricsSystem;
import tech.pegasys.teku.infrastructure.metrics.TekuMetricCategory;
import tech.pegasys.teku.infrastructure.unsigned.UInt64;
import tech.pegasys.teku.networking.eth2.peers.Eth2Peer;
import tech.pegasys.teku.networking.eth2.rpc.beaconchain.BeaconChainMethodIds;
import tech.pegasys.teku.networking.eth2.rpc.core.ResponseCallback;
import tech.pegasys.teku.networking.eth2.rpc.core.RpcException;
import tech.pegasys.teku.networking.eth2.rpc.core.RpcException.ResourceUnavailableException;
import tech.pegasys.teku.networking.eth2.rpc.core.encodings.RpcEncoding;
import tech.pegasys.teku.spec.Spec;
import tech.pegasys.teku.spec.TestSpecFactory;
import tech.pegasys.teku.spec.datastructures.blocks.SignedBeaconBlock;
import tech.pegasys.teku.spec.datastructures.execution.versions.eip4844.BlobsSidecar;
import tech.pegasys.teku.spec.datastructures.networking.libp2p.rpc.BlobsSidecarsByRangeRequestMessage;
import tech.pegasys.teku.spec.util.DataStructureUtil;
import tech.pegasys.teku.storage.client.CombinedChainDataClient;

public class BlobsSidecarsByRangeMessageHandlerTest {

  private static final RpcEncoding RPC_ENCODING =
      RpcEncoding.createSszSnappyEncoding(MAX_CHUNK_SIZE);

  private static final RpcException RESOURCE_UNAVAILABLE_EXCEPTION =
      new ResourceUnavailableException("Blobs sidecars are not available.");

  private final Spec spec = TestSpecFactory.createMinimalEip4844();

  private final DataStructureUtil dataStructureUtil = new DataStructureUtil(spec);

  private final UInt64 eip4844ForkEpoch = UInt64.valueOf(1);

  private final int slotsPerEpoch = spec.getSlotsPerEpoch(ZERO);

  private final UInt64 startSlot = eip4844ForkEpoch.increment().times(slotsPerEpoch);

  private final Bytes32 headBlockRoot = dataStructureUtil.randomBytes32();

  private final UInt64 count = UInt64.valueOf(5);

  private final UInt64 maxRequestSize = UInt64.valueOf(8);

  private final StubMetricsSystem metricsSystem = new StubMetricsSystem();

  private final Eth2Peer peer = mock(Eth2Peer.class);

  @SuppressWarnings("unchecked")
  private final ResponseCallback<BlobsSidecar> listener = mock(ResponseCallback.class);

  private final CombinedChainDataClient combinedChainDataClient =
      mock(CombinedChainDataClient.class);

  private final String protocolId =
      BeaconChainMethodIds.getBlobsSidecarsByRangeMethodId(1, RPC_ENCODING);

  private final BlobsSidecarsByRangeMessageHandler handler =
      new BlobsSidecarsByRangeMessageHandler(
          spec, eip4844ForkEpoch, metricsSystem, combinedChainDataClient, maxRequestSize);

  @BeforeEach
  public void setUp() {
    when(peer.wantToMakeRequest()).thenReturn(true);
    when(peer.wantToReceiveBlobsSidecars(listener, count.longValue())).thenReturn(true);
<<<<<<< HEAD
  }

  @Test
  public void validateRequest_requestEpochNotInMinEpochsForBlobsSidecarsRange() {
    // current epoch - 5000
    when(combinedChainDataClient.getCurrentEpoch()).thenReturn(UInt64.valueOf(5000));
    // request epoch (2) < min epoch (5000 - 4096)
    final Optional<RpcException> result =
        handler.validateRequest(
            protocolId, new BlobsSidecarsByRangeRequestMessage(startSlot, ONE.plus(1)));
    final RpcException expectedRpcException =
        new RpcException(
            RpcResponseStatus.INVALID_REQUEST_CODE,
            "The request epoch 2 is not within the MIN_EPOCHS_FOR_BLOBS_SIDECARS_REQUESTS range.");
    assertThat(result).hasValue(expectedRpcException);
=======
    when(combinedChainDataClient.getEarliestAvailableBlobsSidecarEpoch())
        .thenReturn(SafeFuture.completedFuture(Optional.of(ZERO)));
    when(combinedChainDataClient.getCurrentEpoch()).thenReturn(eip4844ForkEpoch.increment());
    when(combinedChainDataClient.getBestBlockRoot()).thenReturn(Optional.of(headBlockRoot));
    when(listener.respond(any())).thenReturn(SafeFuture.COMPLETE);
>>>>>>> fd068ed6
  }

  @Test
  public void validateRequest_validRequest() {
    // min epoch will be the eip 4844 fork epoch (1)
    when(combinedChainDataClient.getCurrentEpoch()).thenReturn(UInt64.valueOf(4));
    final Optional<RpcException> result =
        handler.validateRequest(protocolId, new BlobsSidecarsByRangeRequestMessage(startSlot, ONE));
    assertThat(result).isEmpty();
  }

  @Test
  public void shouldNotSendBlobsSidecarsIfPeerIsRateLimited() {

    when(peer.wantToReceiveBlobsSidecars(listener, 5)).thenReturn(false);

    final BlobsSidecarsByRangeRequestMessage request =
        new BlobsSidecarsByRangeRequestMessage(startSlot, count);

    handler.onIncomingMessage(protocolId, peer, request, listener);

    final long rateLimitedCount =
        metricsSystem
            .getCounter(TekuMetricCategory.NETWORK, "rpc_blobs_sidecars_by_range_requests_total")
            .getValue("rate_limited");

    assertThat(rateLimitedCount).isOne();

    verifyNoInteractions(listener);
  }

  @Test
  public void shouldSendResourceUnavailableIfBlobsSidecarsAreNotAvailable() {

    // current epoch is 5020
    when(combinedChainDataClient.getCurrentEpoch()).thenReturn(UInt64.valueOf(5020));

    // earliest available sidecar epoch - 5010
    when(combinedChainDataClient.getEarliestAvailableBlobsSidecarEpoch())
        .thenReturn(SafeFuture.completedFuture(Optional.of(eip4844ForkEpoch.plus(5009))));

<<<<<<< HEAD
    // start slot in epoch 5000
=======
    // start slot in epoch 5000 within MIN_EPOCHS_FOR_BLOBS_SIDECARS_REQUESTS range
>>>>>>> fd068ed6
    final BlobsSidecarsByRangeRequestMessage request =
        new BlobsSidecarsByRangeRequestMessage(UInt64.valueOf(5000).times(slotsPerEpoch), count);

    handler.onIncomingMessage(protocolId, peer, request, listener);

    // blobs sidecars should be available from epoch 5000, but they are
    // available from epoch 5010
<<<<<<< HEAD
    verify(listener).completeWithErrorResponse(RESOURCE_UNAVAILABLE_EXCEPTION);
=======
    verify(listener)
        .completeWithErrorResponse(
            new ResourceUnavailableException("Blobs sidecars are not available."));
  }

  @Test
  public void shouldCompleteSuccessfullyIfRequestNotWithinRange() {
    when(combinedChainDataClient.getBlockAtSlotExact(any(), eq(headBlockRoot)))
        .thenReturn(
            SafeFuture.completedFuture(Optional.of(dataStructureUtil.randomSignedBeaconBlock())));
    // no sidecars in database
    when(combinedChainDataClient.getBlobsSidecarBySlotAndBlockRoot(any(), any()))
        .thenReturn(SafeFuture.completedFuture(Optional.empty()));

    // request not within the MIN_EPOCHS_FOR_BLOBS_SIDECARS_REQUESTS range [1,2] so available is
    // assumed
    final BlobsSidecarsByRangeRequestMessage request =
        new BlobsSidecarsByRangeRequestMessage(ZERO, count);

    handler.onIncomingMessage(protocolId, peer, request, listener);

    verify(combinedChainDataClient, times(count.intValue()))
        .getBlobsSidecarBySlotAndBlockRoot(any(), any());

    verify(listener).completeSuccessfully();
>>>>>>> fd068ed6
  }

  @Test
  public void shouldSendToPeerRequestedNumberOfBlobsSidecars() {

    final BlobsSidecarsByRangeRequestMessage request =
        new BlobsSidecarsByRangeRequestMessage(startSlot, count);

    final List<BlobsSidecar> expectedSent =
        setUpBlobsSidecarData(startSlot, request.getMaxSlot(), headBlockRoot);

    handler.onIncomingMessage(protocolId, peer, request, listener);

    final ArgumentCaptor<BlobsSidecar> argumentCaptor = ArgumentCaptor.forClass(BlobsSidecar.class);

    verify(listener, times(count.intValue())).respond(argumentCaptor.capture());

    final List<BlobsSidecar> actualSent = argumentCaptor.getAllValues();

    verify(listener).completeSuccessfully();

    assertThat(actualSent).containsExactlyElementsOf(expectedSent);
  }

<<<<<<< HEAD
  private BlobsSidecar setUpBlobsSidecarData(final UInt64 slot, final Bytes32 headBlockRoot) {
    final SignedBeaconBlock block = dataStructureUtil.randomSignedBeaconBlock(slot);
    when(combinedChainDataClient.getBlockAtSlotExact(slot, headBlockRoot))
        .thenReturn(SafeFuture.completedFuture(Optional.of(block)));
    final BlobsSidecar blobsSidecar = dataStructureUtil.randomBlobsSidecar(headBlockRoot, slot);
    when(combinedChainDataClient.getBlobsSidecarBySlotAndBlockRoot(slot, block.getRoot()))
        .thenReturn(SafeFuture.completedFuture(Optional.of(blobsSidecar)));
    return blobsSidecar;
=======
  private List<BlobsSidecar> setUpBlobsSidecarData(
      final UInt64 startSlot, final UInt64 maxSlot, final Bytes32 headBlockRoot) {
    return UInt64.rangeClosed(startSlot, maxSlot)
        .map(
            slot -> {
              final SignedBeaconBlock block = dataStructureUtil.randomSignedBeaconBlock(slot);
              when(combinedChainDataClient.getBlockAtSlotExact(slot, headBlockRoot))
                  .thenReturn(SafeFuture.completedFuture(Optional.of(block)));
              final BlobsSidecar blobsSidecar =
                  dataStructureUtil.randomBlobsSidecar(headBlockRoot, slot);
              when(combinedChainDataClient.getBlobsSidecarBySlotAndBlockRoot(slot, block.getRoot()))
                  .thenReturn(SafeFuture.completedFuture(Optional.of(blobsSidecar)));
              return blobsSidecar;
            })
        .collect(Collectors.toList());
>>>>>>> fd068ed6
  }
}<|MERGE_RESOLUTION|>--- conflicted
+++ resolved
@@ -55,9 +55,6 @@
   private static final RpcEncoding RPC_ENCODING =
       RpcEncoding.createSszSnappyEncoding(MAX_CHUNK_SIZE);
 
-  private static final RpcException RESOURCE_UNAVAILABLE_EXCEPTION =
-      new ResourceUnavailableException("Blobs sidecars are not available.");
-
   private final Spec spec = TestSpecFactory.createMinimalEip4844();
 
   private final DataStructureUtil dataStructureUtil = new DataStructureUtil(spec);
@@ -95,35 +92,15 @@
   public void setUp() {
     when(peer.wantToMakeRequest()).thenReturn(true);
     when(peer.wantToReceiveBlobsSidecars(listener, count.longValue())).thenReturn(true);
-<<<<<<< HEAD
-  }
-
-  @Test
-  public void validateRequest_requestEpochNotInMinEpochsForBlobsSidecarsRange() {
-    // current epoch - 5000
-    when(combinedChainDataClient.getCurrentEpoch()).thenReturn(UInt64.valueOf(5000));
-    // request epoch (2) < min epoch (5000 - 4096)
-    final Optional<RpcException> result =
-        handler.validateRequest(
-            protocolId, new BlobsSidecarsByRangeRequestMessage(startSlot, ONE.plus(1)));
-    final RpcException expectedRpcException =
-        new RpcException(
-            RpcResponseStatus.INVALID_REQUEST_CODE,
-            "The request epoch 2 is not within the MIN_EPOCHS_FOR_BLOBS_SIDECARS_REQUESTS range.");
-    assertThat(result).hasValue(expectedRpcException);
-=======
     when(combinedChainDataClient.getEarliestAvailableBlobsSidecarEpoch())
         .thenReturn(SafeFuture.completedFuture(Optional.of(ZERO)));
     when(combinedChainDataClient.getCurrentEpoch()).thenReturn(eip4844ForkEpoch.increment());
     when(combinedChainDataClient.getBestBlockRoot()).thenReturn(Optional.of(headBlockRoot));
     when(listener.respond(any())).thenReturn(SafeFuture.COMPLETE);
->>>>>>> fd068ed6
   }
 
   @Test
   public void validateRequest_validRequest() {
-    // min epoch will be the eip 4844 fork epoch (1)
-    when(combinedChainDataClient.getCurrentEpoch()).thenReturn(UInt64.valueOf(4));
     final Optional<RpcException> result =
         handler.validateRequest(protocolId, new BlobsSidecarsByRangeRequestMessage(startSlot, ONE));
     assertThat(result).isEmpty();
@@ -159,11 +136,7 @@
     when(combinedChainDataClient.getEarliestAvailableBlobsSidecarEpoch())
         .thenReturn(SafeFuture.completedFuture(Optional.of(eip4844ForkEpoch.plus(5009))));
 
-<<<<<<< HEAD
-    // start slot in epoch 5000
-=======
     // start slot in epoch 5000 within MIN_EPOCHS_FOR_BLOBS_SIDECARS_REQUESTS range
->>>>>>> fd068ed6
     final BlobsSidecarsByRangeRequestMessage request =
         new BlobsSidecarsByRangeRequestMessage(UInt64.valueOf(5000).times(slotsPerEpoch), count);
 
@@ -171,9 +144,6 @@
 
     // blobs sidecars should be available from epoch 5000, but they are
     // available from epoch 5010
-<<<<<<< HEAD
-    verify(listener).completeWithErrorResponse(RESOURCE_UNAVAILABLE_EXCEPTION);
-=======
     verify(listener)
         .completeWithErrorResponse(
             new ResourceUnavailableException("Blobs sidecars are not available."));
@@ -199,7 +169,6 @@
         .getBlobsSidecarBySlotAndBlockRoot(any(), any());
 
     verify(listener).completeSuccessfully();
->>>>>>> fd068ed6
   }
 
   @Test
@@ -224,16 +193,6 @@
     assertThat(actualSent).containsExactlyElementsOf(expectedSent);
   }
 
-<<<<<<< HEAD
-  private BlobsSidecar setUpBlobsSidecarData(final UInt64 slot, final Bytes32 headBlockRoot) {
-    final SignedBeaconBlock block = dataStructureUtil.randomSignedBeaconBlock(slot);
-    when(combinedChainDataClient.getBlockAtSlotExact(slot, headBlockRoot))
-        .thenReturn(SafeFuture.completedFuture(Optional.of(block)));
-    final BlobsSidecar blobsSidecar = dataStructureUtil.randomBlobsSidecar(headBlockRoot, slot);
-    when(combinedChainDataClient.getBlobsSidecarBySlotAndBlockRoot(slot, block.getRoot()))
-        .thenReturn(SafeFuture.completedFuture(Optional.of(blobsSidecar)));
-    return blobsSidecar;
-=======
   private List<BlobsSidecar> setUpBlobsSidecarData(
       final UInt64 startSlot, final UInt64 maxSlot, final Bytes32 headBlockRoot) {
     return UInt64.rangeClosed(startSlot, maxSlot)
@@ -249,6 +208,5 @@
               return blobsSidecar;
             })
         .collect(Collectors.toList());
->>>>>>> fd068ed6
   }
 }