--- conflicted
+++ resolved
@@ -71,16 +71,8 @@
 import tech.pegasys.teku.spec.datastructures.operations.versions.altair.ValidateableSyncCommitteeSignature;
 import tech.pegasys.teku.spec.datastructures.state.AnchorPoint;
 import tech.pegasys.teku.spec.datastructures.state.beaconstate.BeaconState;
-<<<<<<< HEAD
 import tech.pegasys.teku.spec.executionengine.ExecutionEngineService;
 import tech.pegasys.teku.spec.logic.SpecLogic;
-import tech.pegasys.teku.spec.logic.common.operations.signatures.ProposerSlashingSignatureVerifier;
-import tech.pegasys.teku.spec.logic.common.operations.signatures.VoluntaryExitSignatureVerifier;
-import tech.pegasys.teku.spec.logic.common.operations.validation.AttesterSlashingStateTransitionValidator;
-import tech.pegasys.teku.spec.logic.common.operations.validation.ProposerSlashingStateTransitionValidator;
-import tech.pegasys.teku.spec.logic.common.operations.validation.VoluntaryExitStateTransitionValidator;
-=======
->>>>>>> 584a25b7
 import tech.pegasys.teku.statetransition.EpochCachePrimer;
 import tech.pegasys.teku.statetransition.OperationPool;
 import tech.pegasys.teku.statetransition.OperationsReOrgManager;
@@ -186,11 +178,8 @@
   private volatile CoalescingChainHeadChannel coalescingChainHeadChannel;
   private volatile ActiveValidatorTracker activeValidatorTracker;
   private volatile AttestationTopicSubscriber attestationTopicSubscriber;
-<<<<<<< HEAD
   private volatile ExecutionEngineService executionEngineService;
-=======
   private volatile SyncCommitteeSubscriptionManager syncCommitteeSubscriptionManager;
->>>>>>> 584a25b7
 
   private UInt64 genesisTimeTracker = ZERO;
   private BlockManager blockManager;
@@ -776,7 +765,8 @@
       SpecLogic specLogicMerge = specLogic.get();
       executionEngineService =
           beaconConfig.powchainConfig().isEnabled()
-              ? ExecutionEngineService.create(beaconConfig.powchainConfig().getEth1Endpoint())
+              ? ExecutionEngineService.create(
+                  beaconConfig.powchainConfig().getEth1Endpoints().get(0))
               : ExecutionEngineService.createStub();
       specLogicMerge.getExecutionPayloadUtil().setExecutionEngineService(executionEngineService);
 
@@ -795,7 +785,7 @@
                   .thenAccept(
                       maybeABlock ->
                           maybeABlock
-                              .flatMap(block -> block.getBody().toVersionRayonism())
+                              .flatMap(block -> block.getBody().toVersionMerge())
                               .ifPresent(
                                   body -> {
                                     // Check if there is a payload
@@ -816,7 +806,7 @@
                   .thenAccept(
                       maybeABlock ->
                           maybeABlock
-                              .flatMap(block -> block.getBody().toVersionRayonism())
+                              .flatMap(block -> block.getBody().toVersionMerge())
                               .ifPresent(
                                   body ->
                                       executionEngineService.finalizeBlock(
