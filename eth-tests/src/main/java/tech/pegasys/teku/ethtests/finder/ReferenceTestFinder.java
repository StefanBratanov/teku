--- conflicted
+++ resolved
@@ -28,11 +28,8 @@
 
   private static final Path TEST_PATH_FROM_MODULE =
       Path.of("src", "referenceTest", "resources", "eth2.0-spec-tests", "tests");
-<<<<<<< HEAD
-  private static List<String> SUPPORTED_FORKS = List.of(TestFork.PHASE0, TestFork.MERGE);
-=======
-  private static final List<String> SUPPORTED_FORKS = List.of(TestFork.PHASE0, TestFork.ALTAIR);
->>>>>>> 5d47ab50
+  private static final List<String> SUPPORTED_FORKS =
+      List.of(TestFork.PHASE0, TestFork.ALTAIR, TestFork.MERGE);
 
   @MustBeClosed
   public static Stream<TestDefinition> findReferenceTests() throws IOException {
