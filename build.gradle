--- conflicted
+++ resolved
@@ -225,11 +225,7 @@
   }
 }
 
-<<<<<<< HEAD
-def refTestVersion = 'v1.1.2'
-=======
 def refTestVersion = 'v1.1.3' // Arbitrary change to refresh cache number: 1
->>>>>>> 2ab1a774
 def blsRefTestVersion = 'v0.1.0'
 def refTestBaseUrl = 'https://github.com/ethereum/eth2.0-spec-tests/releases/download'
 def blsRefTestBaseUrl = 'https://github.com/ethereum/bls12-381-tests/releases/download'
