/*
 * Copyright 2021 ConsenSys AG.
 *
 * Licensed under the Apache License, Version 2.0 (the "License"); you may not use this file except in compliance with
 * the License. You may obtain a copy of the License at
 *
 * http://www.apache.org/licenses/LICENSE-2.0
 *
 * Unless required by applicable law or agreed to in writing, software distributed under the License is distributed on
 * an "AS IS" BASIS, WITHOUT WARRANTIES OR CONDITIONS OF ANY KIND, either express or implied. See the License for the
 * specific language governing permissions and limitations under the License.
 */

package tech.pegasys.teku.provider;

import com.fasterxml.jackson.core.JsonParser;
import com.fasterxml.jackson.databind.DeserializationContext;
import com.fasterxml.jackson.databind.JsonDeserializer;
import com.fasterxml.jackson.databind.JsonNode;
import com.fasterxml.jackson.databind.ObjectMapper;
import java.io.IOException;
import tech.pegasys.teku.api.response.v2.validator.GetNewBlockResponseV2;
import tech.pegasys.teku.api.schema.BeaconBlock;
import tech.pegasys.teku.api.schema.Version;
import tech.pegasys.teku.api.schema.altair.BeaconBlockAltair;
<<<<<<< HEAD
import tech.pegasys.teku.api.schema.merge.BeaconBlockMerge;
import tech.pegasys.teku.spec.SpecMilestone;
=======
>>>>>>> 2ab1a774

public class GetNewBlockResponseV2Deserializer extends JsonDeserializer<GetNewBlockResponseV2> {
  private final ObjectMapper mapper;

  public GetNewBlockResponseV2Deserializer(final ObjectMapper mapper) {
    this.mapper = mapper;
  }

  @Override
  public GetNewBlockResponseV2 deserialize(final JsonParser jp, final DeserializationContext ctxt)
      throws IOException {
    JsonNode node = jp.getCodec().readTree(jp);
    final Version version = Version.valueOf(node.findValue("version").asText());
    final BeaconBlock block;
    switch (version) {
      case altair:
        block = mapper.treeToValue(node.findValue("data"), BeaconBlockAltair.class);
        break;
<<<<<<< HEAD
      case MERGE:
        block = mapper.treeToValue(node.findValue("data"), BeaconBlockMerge.class);
        break;
      case PHASE0:
=======
      case phase0:
>>>>>>> 2ab1a774
        block = mapper.treeToValue(node.findValue("data"), BeaconBlock.class);
        break;
      default:
        throw new IOException("Milestone was not able to be decoded");
    }
    return new GetNewBlockResponseV2(version, block);
  }
}<|MERGE_RESOLUTION|>--- conflicted
+++ resolved
@@ -23,11 +23,7 @@
 import tech.pegasys.teku.api.schema.BeaconBlock;
 import tech.pegasys.teku.api.schema.Version;
 import tech.pegasys.teku.api.schema.altair.BeaconBlockAltair;
-<<<<<<< HEAD
 import tech.pegasys.teku.api.schema.merge.BeaconBlockMerge;
-import tech.pegasys.teku.spec.SpecMilestone;
-=======
->>>>>>> 2ab1a774
 
 public class GetNewBlockResponseV2Deserializer extends JsonDeserializer<GetNewBlockResponseV2> {
   private final ObjectMapper mapper;
@@ -43,17 +39,13 @@
     final Version version = Version.valueOf(node.findValue("version").asText());
     final BeaconBlock block;
     switch (version) {
+      case merge:
+        block = mapper.treeToValue(node.findValue("data"), BeaconBlockMerge.class);
+        break;
       case altair:
         block = mapper.treeToValue(node.findValue("data"), BeaconBlockAltair.class);
         break;
-<<<<<<< HEAD
-      case MERGE:
-        block = mapper.treeToValue(node.findValue("data"), BeaconBlockMerge.class);
-        break;
-      case PHASE0:
-=======
       case phase0:
->>>>>>> 2ab1a774
         block = mapper.treeToValue(node.findValue("data"), BeaconBlock.class);
         break;
       default:
