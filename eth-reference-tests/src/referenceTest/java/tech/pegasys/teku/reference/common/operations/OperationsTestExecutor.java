/*
 * Copyright 2020 ConsenSys AG.
 *
 * Licensed under the Apache License, Version 2.0 (the "License"); you may not use this file except in compliance with
 * the License. You may obtain a copy of the License at
 *
 * http://www.apache.org/licenses/LICENSE-2.0
 *
 * Unless required by applicable law or agreed to in writing, software distributed under the License is distributed on
 * an "AS IS" BASIS, WITHOUT WARRANTIES OR CONDITIONS OF ANY KIND, either express or implied. See the License for the
 * specific language governing permissions and limitations under the License.
 */

package tech.pegasys.teku.reference.common.operations;

import static org.assertj.core.api.Assertions.assertThat;
import static org.assertj.core.api.Assertions.assertThatThrownBy;
import static tech.pegasys.teku.reference.TestDataUtils.loadSsz;
import static tech.pegasys.teku.reference.TestDataUtils.loadStateFromSsz;

import com.google.common.collect.ImmutableMap;
import java.util.Map;
import tech.pegasys.teku.ethtests.finder.TestDefinition;
import tech.pegasys.teku.reference.TestDataUtils;
import tech.pegasys.teku.reference.TestExecutor;
import tech.pegasys.teku.spec.datastructures.blocks.BeaconBlockSummary;
import tech.pegasys.teku.spec.datastructures.blocks.blockbody.versions.altair.BeaconBlockBodySchemaAltair;
import tech.pegasys.teku.spec.datastructures.blocks.blockbody.versions.altair.SyncAggregate;
import tech.pegasys.teku.spec.datastructures.execution.ExecutionPayload;
import tech.pegasys.teku.spec.datastructures.operations.Attestation;
import tech.pegasys.teku.spec.datastructures.operations.AttesterSlashing;
import tech.pegasys.teku.spec.datastructures.operations.Deposit;
import tech.pegasys.teku.spec.datastructures.operations.ProposerSlashing;
import tech.pegasys.teku.spec.datastructures.operations.SignedVoluntaryExit;
import tech.pegasys.teku.spec.datastructures.state.beaconstate.BeaconState;
import tech.pegasys.teku.spec.datastructures.state.beaconstate.MutableBeaconState;
import tech.pegasys.teku.spec.logic.common.statetransition.exceptions.BlockProcessingException;
import tech.pegasys.teku.ssz.SszData;

public class OperationsTestExecutor<T extends SszData> implements TestExecutor {

  public static final String EXPECTED_STATE_FILE = "post.ssz_snappy";

  private enum Operation {
    ATTESTER_SLASHING,
    PROPOSER_SLASHING,
    PROCESS_BLOCK_HEADER,
    DEPOSIT,
    VOLUNTARY_EXIT,
    ATTESTATION,
<<<<<<< HEAD
    SYNC_COMMITTEE,
    EXECUTION_PAYLOAD
=======
    SYNC_AGGREGATE
>>>>>>> 584a25b7
  }

  public static ImmutableMap<String, TestExecutor> OPERATIONS_TEST_TYPES =
      ImmutableMap.<String, TestExecutor>builder()
          .put(
              "operations/attester_slashing",
              new OperationsTestExecutor<>(
                  "attester_slashing.ssz_snappy", Operation.ATTESTER_SLASHING))
          .put(
              "operations/proposer_slashing",
              new OperationsTestExecutor<>(
                  "proposer_slashing.ssz_snappy", Operation.PROPOSER_SLASHING))
          .put(
              "operations/block_header",
              new OperationsTestExecutor<>("block.ssz_snappy", Operation.PROCESS_BLOCK_HEADER))
          .put(
              "operations/deposit",
              new OperationsTestExecutor<>("deposit.ssz_snappy", Operation.DEPOSIT))
          .put(
              "operations/voluntary_exit",
              new OperationsTestExecutor<>("voluntary_exit.ssz_snappy", Operation.VOLUNTARY_EXIT))
          .put(
              "operations/attestation",
              new OperationsTestExecutor<>("attestation.ssz_snappy", Operation.ATTESTATION))
          .put(
<<<<<<< HEAD
              "operations/sync_committee",
              new OperationsTestExecutor<>("sync_aggregate.ssz_snappy", Operation.SYNC_COMMITTEE))
          .put(
              "operations/execution_payload",
              new OperationsTestExecutor<>(
                  "execution_payload.ssz_snappy", Operation.EXECUTION_PAYLOAD))
=======
              "operations/sync_aggregate",
              new OperationsTestExecutor<>("sync_aggregate.ssz_snappy", Operation.SYNC_AGGREGATE))
>>>>>>> 584a25b7
          .build();

  private final String dataFileName;
  private final Operation operation;

  public OperationsTestExecutor(final String dataFileName, final Operation operation) {
    this.dataFileName = dataFileName;
    this.operation = operation;
  }

  @Override
  public void runTest(final TestDefinition testDefinition) throws Exception {
    final BeaconState preState = loadStateFromSsz(testDefinition, "pre.ssz_snappy");

    final DefaultOperationProcessor standardProcessor =
        new DefaultOperationProcessor(testDefinition.getSpec());
    runProcessor(standardProcessor, testDefinition, preState);
  }

  private void runProcessor(
      final OperationProcessor processor,
      final TestDefinition testDefinition,
      final BeaconState preState)
      throws Exception {
    if (testDefinition.getTestDirectory().resolve(EXPECTED_STATE_FILE).toFile().exists()) {
      assertOperationSuccessful(processor, testDefinition, preState);
    } else {
      assertOperationInvalid(testDefinition, processor, preState);
    }
  }

  private void assertOperationSuccessful(
      final OperationProcessor processor,
      final TestDefinition testDefinition,
      final BeaconState preState)
      throws Exception {
    final BeaconState expectedState = loadStateFromSsz(testDefinition, EXPECTED_STATE_FILE);
    final BeaconState result = applyOperation(testDefinition, processor, preState);
    assertThat(result).isEqualTo(expectedState);
  }

  private void assertOperationInvalid(
      final TestDefinition testDefinition,
      final OperationProcessor processor,
      final BeaconState preState) {
    assertThatThrownBy(() -> applyOperation(testDefinition, processor, preState))
        .isInstanceOf(BlockProcessingException.class);
  }

  private BeaconState applyOperation(
      final TestDefinition testDefinition,
      final OperationProcessor processor,
      final BeaconState preState)
      throws Exception {
    return preState.updated(state -> processOperation(testDefinition, state, processor));
  }

  private void processOperation(
      final TestDefinition testDefinition,
      final MutableBeaconState state,
      final OperationProcessor processor)
      throws Exception {
    switch (operation) {
      case ATTESTER_SLASHING:
        final AttesterSlashing attesterSlashing =
            loadSsz(testDefinition, dataFileName, AttesterSlashing.SSZ_SCHEMA);
        processor.processAttesterSlashing(state, attesterSlashing);
        break;
      case PROPOSER_SLASHING:
        final ProposerSlashing proposerSlashing =
            loadSsz(testDefinition, dataFileName, ProposerSlashing.SSZ_SCHEMA);
        processor.processProposerSlashing(state, proposerSlashing);
        break;
      case PROCESS_BLOCK_HEADER:
        final BeaconBlockSummary blockHeader =
            loadSsz(
                testDefinition,
                dataFileName,
                testDefinition.getSpec().getGenesisSchemaDefinitions().getBeaconBlockSchema());
        processor.processBlockHeader(state, blockHeader);
        break;
      case DEPOSIT:
        final Deposit deposit = loadSsz(testDefinition, dataFileName, Deposit.SSZ_SCHEMA);
        processor.processDeposit(state, deposit);
        break;
      case VOLUNTARY_EXIT:
        final SignedVoluntaryExit voluntaryExit =
            loadSsz(testDefinition, dataFileName, SignedVoluntaryExit.SSZ_SCHEMA);
        processor.processVoluntaryExit(state, voluntaryExit);
        break;
      case ATTESTATION:
        final Attestation attestation =
            loadSsz(testDefinition, dataFileName, Attestation.SSZ_SCHEMA);
        processor.processAttestation(state, attestation);
        break;
      case SYNC_AGGREGATE:
        final SyncAggregate syncAggregate =
            loadSsz(
                testDefinition,
                dataFileName,
                BeaconBlockBodySchemaAltair.required(
                        testDefinition
                            .getSpec()
                            .getGenesisSchemaDefinitions()
                            .getBeaconBlockBodySchema())
                    .getSyncAggregateSchema());
        processor.processSyncCommittee(state, syncAggregate);
        break;
      case EXECUTION_PAYLOAD:
        final ExecutionPayload executionPayload =
            loadSsz(testDefinition, dataFileName, ExecutionPayload.SSZ_SCHEMA);
        final Boolean executionValid =
            (Boolean)
                TestDataUtils.loadYaml(testDefinition, "execution.yaml", Map.class)
                    .get("execution_valid");
        processor.processExecutionPayload(state, executionPayload, executionValid);
        break;
    }
  }
}<|MERGE_RESOLUTION|>--- conflicted
+++ resolved
@@ -48,12 +48,8 @@
     DEPOSIT,
     VOLUNTARY_EXIT,
     ATTESTATION,
-<<<<<<< HEAD
-    SYNC_COMMITTEE,
+    SYNC_AGGREGATE,
     EXECUTION_PAYLOAD
-=======
-    SYNC_AGGREGATE
->>>>>>> 584a25b7
   }
 
   public static ImmutableMap<String, TestExecutor> OPERATIONS_TEST_TYPES =
@@ -79,17 +75,12 @@
               "operations/attestation",
               new OperationsTestExecutor<>("attestation.ssz_snappy", Operation.ATTESTATION))
           .put(
-<<<<<<< HEAD
-              "operations/sync_committee",
-              new OperationsTestExecutor<>("sync_aggregate.ssz_snappy", Operation.SYNC_COMMITTEE))
+              "operations/sync_aggregate",
+              new OperationsTestExecutor<>("sync_aggregate.ssz_snappy", Operation.SYNC_AGGREGATE))
           .put(
               "operations/execution_payload",
               new OperationsTestExecutor<>(
                   "execution_payload.ssz_snappy", Operation.EXECUTION_PAYLOAD))
-=======
-              "operations/sync_aggregate",
-              new OperationsTestExecutor<>("sync_aggregate.ssz_snappy", Operation.SYNC_AGGREGATE))
->>>>>>> 584a25b7
           .build();
 
   private final String dataFileName;
