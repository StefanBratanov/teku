--- conflicted
+++ resolved
@@ -74,16 +74,10 @@
               testDefinition, "blocks_" + i + ".ssz_snappy", spec::deserializeSignedBeaconBlock);
 
       try {
-<<<<<<< HEAD
-        result =
-            spec.processBlock(
-                ExecutionEngineChannel.NOOP, result, block, BLSSignatureVerifier.SIMPLE);
-=======
 
         final BLSSignatureVerifier signatureVerifier =
             metadata.blsSetting == 2 ? BLSSignatureVerifier.NO_OP : BLSSignatureVerifier.SIMPLE;
-        result = spec.processBlock(result, block, signatureVerifier);
->>>>>>> 2ab1a774
+        result = spec.processBlock(ExecutionEngineChannel.NOOP, result, block, signatureVerifier);
       } catch (final StateTransitionException e) {
         Assertions.fail(
             "Failed to process block " + i + " at slot " + block.getSlot() + ": " + e.getMessage(),
