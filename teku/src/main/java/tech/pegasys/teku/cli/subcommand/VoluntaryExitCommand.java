--- conflicted
+++ resolved
@@ -181,11 +181,7 @@
       return apiClient
           .getConfigSpec()
           .map(response -> SpecConfigLoader.loadConfig(response.data))
-<<<<<<< HEAD
-          .map(specConfig -> SpecFactory.create(specConfig, Optional.empty(), Optional.empty()))
-=======
-          .map(SpecFactory::create)
->>>>>>> 808d232d
+          .map(specConfig -> SpecFactory.create(specConfig, Optional.empty()))
           .orElseThrow();
     } catch (Exception ex) {
       SUB_COMMAND_LOG.error(
