/*
 * Copyright 2021 ConsenSys AG.
 *
 * Licensed under the Apache License, Version 2.0 (the "License"); you may not use this file except in compliance with
 * the License. You may obtain a copy of the License at
 *
 * http://www.apache.org/licenses/LICENSE-2.0
 *
 * Unless required by applicable law or agreed to in writing, software distributed under the License is distributed on
 * an "AS IS" BASIS, WITHOUT WARRANTIES OR CONDITIONS OF ANY KIND, either express or implied. See the License for the
 * specific language governing permissions and limitations under the License.
 */

package tech.pegasys.teku.ssz.schema;

import static org.assertj.core.api.Assertions.assertThat;
import static org.assertj.core.api.Assertions.assertThatThrownBy;

import java.util.stream.IntStream;
import java.util.stream.Stream;
import org.apache.tuweni.bytes.Bytes;
<<<<<<< HEAD
=======
import org.apache.tuweni.bytes.Bytes32;
>>>>>>> 2ab1a774
import org.apache.tuweni.units.bigints.UInt256;
import org.junit.jupiter.api.Test;
import org.junit.jupiter.params.ParameterizedTest;
import org.junit.jupiter.params.provider.MethodSource;
import tech.pegasys.teku.infrastructure.unsigned.UInt64;
import tech.pegasys.teku.ssz.SszDataAssert;
import tech.pegasys.teku.ssz.SszPrimitive;
import tech.pegasys.teku.ssz.primitive.SszBit;
import tech.pegasys.teku.ssz.primitive.SszUInt256;
import tech.pegasys.teku.ssz.primitive.SszUInt64;
import tech.pegasys.teku.ssz.sos.SszDeserializeException;
import tech.pegasys.teku.ssz.tree.LeafNode;

public class SszPrimitiveSchemaTest extends SszSchemaTestBase {

  @Override
  public Stream<SszPrimitiveSchema<?, ?>> testSchemas() {
    return Stream.of(
        SszPrimitiveSchemas.BIT_SCHEMA,
        SszPrimitiveSchemas.BYTE_SCHEMA,
        SszPrimitiveSchemas.UINT64_SCHEMA,
        SszPrimitiveSchemas.UINT256_SCHEMA,
        SszPrimitiveSchemas.BYTES4_SCHEMA,
        SszPrimitiveSchemas.BYTES32_SCHEMA);
  }

  @MethodSource("testSchemaArguments")
  @ParameterizedTest
  void isPrimitive_shouldReturnTrue(SszPrimitiveSchema<?, ?> schema) {
    assertThat(schema.isPrimitive()).isTrue();
  }

  @MethodSource("testSchemaArguments")
  @ParameterizedTest
  void getDefaultTree_shouldReturnLeaf(SszPrimitiveSchema<?, ?> schema) {
    assertThat(schema.getDefaultTree()).isInstanceOf(LeafNode.class);
  }

  @MethodSource("testSchemaArguments")
  @ParameterizedTest
  <V, SszV extends SszPrimitive<V, SszV>> void boxed_roundtrip(SszPrimitiveSchema<V, SszV> schema) {
    SszV d = randomSsz.randomData(schema);
    V v = d.get();
    SszV d1 = schema.boxed(v);

    SszDataAssert.assertThatSszData(d1).isEqualByAllMeansTo(d);

    V v1 = d1.get();

    assertThat(v1).isEqualTo(v);
  }

  @Test
  void getBitsSize_shouldReturnCorrectValue() {
    assertThat(SszPrimitiveSchemas.BIT_SCHEMA.getBitsSize()).isEqualTo(1);
    assertThat(SszPrimitiveSchemas.BYTE_SCHEMA.getBitsSize()).isEqualTo(8);
    assertThat(SszPrimitiveSchemas.UINT64_SCHEMA.getBitsSize()).isEqualTo(64);
    assertThat(SszPrimitiveSchemas.UINT256_SCHEMA.getBitsSize()).isEqualTo(256);
    assertThat(SszPrimitiveSchemas.BYTES4_SCHEMA.getBitsSize()).isEqualTo(32);
    assertThat(SszPrimitiveSchemas.BYTES32_SCHEMA.getBitsSize()).isEqualTo(256);
  }

  @Test
  void sszDeserializeTree_shouldRejectValuesPaddedWithNonZero() {
    assertThatThrownBy(
            () -> SszPrimitiveSchemas.BIT_SCHEMA.sszDeserialize(Bytes.fromHexString("0xda")))
        .isInstanceOf(SszDeserializeException.class);
  }

  @Test
  void sszDeserializeTree_shouldAcceptValuesPaddedWithZero() {
    assertThat(SszPrimitiveSchemas.BIT_SCHEMA.sszDeserialize(Bytes.fromHexString("0x01")))
        .isSameAs(SszBit.of(true));
    assertThat(SszPrimitiveSchemas.BIT_SCHEMA.sszDeserialize(Bytes.fromHexString("0x00")))
        .isSameAs(SszBit.of(false));
  }

  @Test
  void SszUInt64_shouldBeStoredInLE() {
<<<<<<< HEAD
    byte[] input = new byte[8];

    IntStream.range(0, input.length).forEach(i -> input[i] = (byte) i);

    Bytes wrappedInput = Bytes.wrap(input);
=======
    Bytes wrappedInput = Bytes.fromHexString("0x0102030405060708", 8);
>>>>>>> 2ab1a774

    UInt64 inputUint64 = UInt64.fromLongBits(wrappedInput.toLong());

    SszUInt64 sszUInt64 = SszUInt64.of(inputUint64);

<<<<<<< HEAD
    Bytes representation = sszUInt64.getBackingNode().hashTreeRoot().reverse().slice(24);

    assertThat(wrappedInput).isEqualByComparingTo(representation);
=======
    assertThat(sszUInt64.getBackingNode().hashTreeRoot())
        .isEqualByComparingTo(
            Bytes32.fromHexString(
                "0x0807060504030201000000000000000000000000000000000000000000000000"));
>>>>>>> 2ab1a774
  }

  @Test
  void SszUInt256_shouldBeStoredInLE() {
<<<<<<< HEAD
    byte[] input = new byte[32];

    IntStream.range(0, input.length).forEach(i -> input[i] = (byte) i);

    Bytes wrappedInput = Bytes.wrap(input);

    UInt256 inputUInt256 = UInt256.fromBytes(wrappedInput);

    SszUInt256 sszUInt256 = SszUInt256.of(inputUInt256);

    Bytes representation = sszUInt256.getBackingNode().hashTreeRoot().reverse();

    assertThat(wrappedInput).isEqualByComparingTo(representation);
=======
    SszUInt256 sszUInt256 =
        SszUInt256.of(
            UInt256.fromHexString(
                "0x0102030405060708090a0b0c0d0e0f101112131415161718191a1b1c1d1e1f20"));

    assertThat(sszUInt256.getBackingNode().hashTreeRoot())
        .isEqualByComparingTo(
            Bytes32.fromHexString(
                "0x201f1e1d1c1b1a191817161514131211100f0e0d0c0b0a090807060504030201"));
>>>>>>> 2ab1a774
  }
}<|MERGE_RESOLUTION|>--- conflicted
+++ resolved
@@ -16,13 +16,9 @@
 import static org.assertj.core.api.Assertions.assertThat;
 import static org.assertj.core.api.Assertions.assertThatThrownBy;
 
-import java.util.stream.IntStream;
 import java.util.stream.Stream;
 import org.apache.tuweni.bytes.Bytes;
-<<<<<<< HEAD
-=======
 import org.apache.tuweni.bytes.Bytes32;
->>>>>>> 2ab1a774
 import org.apache.tuweni.units.bigints.UInt256;
 import org.junit.jupiter.api.Test;
 import org.junit.jupiter.params.ParameterizedTest;
@@ -102,49 +98,20 @@
 
   @Test
   void SszUInt64_shouldBeStoredInLE() {
-<<<<<<< HEAD
-    byte[] input = new byte[8];
-
-    IntStream.range(0, input.length).forEach(i -> input[i] = (byte) i);
-
-    Bytes wrappedInput = Bytes.wrap(input);
-=======
     Bytes wrappedInput = Bytes.fromHexString("0x0102030405060708", 8);
->>>>>>> 2ab1a774
 
     UInt64 inputUint64 = UInt64.fromLongBits(wrappedInput.toLong());
 
     SszUInt64 sszUInt64 = SszUInt64.of(inputUint64);
 
-<<<<<<< HEAD
-    Bytes representation = sszUInt64.getBackingNode().hashTreeRoot().reverse().slice(24);
-
-    assertThat(wrappedInput).isEqualByComparingTo(representation);
-=======
     assertThat(sszUInt64.getBackingNode().hashTreeRoot())
         .isEqualByComparingTo(
             Bytes32.fromHexString(
                 "0x0807060504030201000000000000000000000000000000000000000000000000"));
->>>>>>> 2ab1a774
   }
 
   @Test
   void SszUInt256_shouldBeStoredInLE() {
-<<<<<<< HEAD
-    byte[] input = new byte[32];
-
-    IntStream.range(0, input.length).forEach(i -> input[i] = (byte) i);
-
-    Bytes wrappedInput = Bytes.wrap(input);
-
-    UInt256 inputUInt256 = UInt256.fromBytes(wrappedInput);
-
-    SszUInt256 sszUInt256 = SszUInt256.of(inputUInt256);
-
-    Bytes representation = sszUInt256.getBackingNode().hashTreeRoot().reverse();
-
-    assertThat(wrappedInput).isEqualByComparingTo(representation);
-=======
     SszUInt256 sszUInt256 =
         SszUInt256.of(
             UInt256.fromHexString(
@@ -154,6 +121,5 @@
         .isEqualByComparingTo(
             Bytes32.fromHexString(
                 "0x201f1e1d1c1b1a191817161514131211100f0e0d0c0b0a090807060504030201"));
->>>>>>> 2ab1a774
   }
 }